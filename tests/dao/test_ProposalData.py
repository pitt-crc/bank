from unittest import TestCase

from bank import settings
from bank.dao import ProposalAccount
from bank.exceptions import MissingProposalError, ProposalExistsError
from bank.orm import Session, Proposal
from tests.testing_utils import ProposalSetup


class CreateProposal(TestCase):
    """Tests for the creation of proposals via the ``create_proposal`` method"""

    def setUp(self) -> None:
        """Delete any proposals that may already exist for the test account"""

        with Session() as session:
            session.query(Proposal).filter(Proposal.account_name == settings.test_account).delete()
            session.commit()

        self.account = ProposalAccount(settings.test_account)

    def test_proposal_is_created(self) -> None:
        """Test a proposal is created after the function call"""

        # Avoid false positives by checking the proposal doesn't already exist
        with self.assertRaises(MissingProposalError):
            self.account._get_proposal_info()

        self.account.create_proposal()
        self.assertTrue(self.account._get_proposal_info())

    def test_default_sus_are_zero(self) -> None:
        """Test proposals are created with zero service units by default"""

        self.account.create_proposal()
        proposal_info = self.account._get_proposal_info()
        for cluster in settings.clusters:
            self.assertEqual(0, proposal_info[cluster])

    def test_non_default_sus_are_set(self) -> None:
        """Tests proposal are assigned the number of sus specified by kwargs"""

        self.account.create_proposal(**{c: 1000 for c in settings.clusters})
        proposal_info = self.account._get_proposal_info()

        for cluster in settings.clusters:
            self.assertEqual(1000, proposal_info[cluster])

    def test_error_if_already_exists(self) -> None:
        """Test a ``ProposalExistsError`` error is raised if the proposal already exists"""

        self.account.create_proposal()
        with self.assertRaises(ProposalExistsError):
            self.account.create_proposal()

    def test_error_on_negative_sus(self) -> None:
        """Test an error is raised when assigning negative service units"""

        with self.assertRaises(ValueError):
            self.account.create_proposal(**{settings.test_cluster: -1})

<<<<<<< HEAD
    def test_error_on_invalid_proposal_type(self) -> None:
        """Test an error is raised for invalid proposal types"""

        with self.assertRaises(ValueError):
            self.account.create_proposal(ptype='fake_proposal_type')

    def test_proposal_type_not_case_sensitive(self) -> None:
        """Test an error is raised for invalid proposal types"""

        ptype_lower = 'proposal'
        expected_type = ProposalType[ptype_lower.upper()]
        self.account.create_proposal(ptype=ptype_lower)
        self.assertEqual(expected_type, self.account._get_proposal_info()['proposal_type'])

=======
>>>>>>> 412bb1d9

class AddAllocationSus(ProposalSetup, TestCase):
    """Tests for the addition of sus via the ``add`` method"""

    def test_sus_are_added(self) -> None:
        """Test SUs from kwargs are set in the proposal"""

        cluster_name = settings.test_cluster
        for sus_to_add in (0, 1000):
            original_sus = self.account._get_proposal_info()[cluster_name]
            self.account.add(**{cluster_name: sus_to_add})
            new_sus = self.account._get_proposal_info()[cluster_name]
            self.assertEqual(original_sus + sus_to_add, new_sus, f'SUs not added (tried to add {sus_to_add})')

    def test_error_on_bad_cluster_name(self) -> None:
        """Test a ``ValueError`` is raised if the cluster name is not defined in application settings"""

        fake_cluster_name = 'fake_cluster'
        with self.assertRaisesRegex(ValueError, f'Cluster {fake_cluster_name} is not defined in application settings.'):
            self.account.add(**{fake_cluster_name: 1000})

    def test_error_on_negative_sus(self) -> None:
        """Test an error is raised when assigning negative service units"""

        with self.assertRaises(ValueError):
            self.account.add(**{settings.test_cluster: -1})

    def test_error_on_missing_proposal(self) -> None:
        """Test an error is raised when account has no proposal"""

        with Session() as session:
            session.query(Proposal).filter(Proposal.account_name == settings.test_account).delete()
            session.commit()

        with self.assertRaises(MissingProposalError):
            self.account.add(**{settings.test_cluster: -1})


class SetClusterAllocation(ProposalSetup, TestCase):
    """Test the modification of allocated sus via the ``set_cluster_allocation`` method"""

    def test_sus_are_modified(self) -> None:
        """Test sus from kwargs are set in the proposal"""

        self.account.overwrite(**{settings.test_cluster: 1000})
        recovered_sus = self.account._get_proposal_info()[settings.test_cluster]
        self.assertEqual(1000, recovered_sus)

    def test_error_on_bad_cluster_name(self) -> None:
        """Test a ``ValueError`` is raised if the cluster name is not defined in application settings"""

        fake_cluster_name = 'fake_cluster'
        with self.assertRaisesRegex(ValueError, f'Cluster {fake_cluster_name} is not defined in application settings.'):
            self.account.overwrite(**{fake_cluster_name: 1000})

    def test_error_on_negative_sus(self) -> None:
        """Test an error is raised when assigning negative service units"""

        with self.assertRaises(ValueError):
            self.account.overwrite(**{settings.test_cluster: -1})

    def test_error_on_missing_proposal(self) -> None:
        """Test an error is raised when account has no proposal"""

        with Session() as session:
            session.query(Proposal).filter(Proposal.account_name == settings.test_account).delete()
            session.commit()

        with self.assertRaises(MissingProposalError):
            self.account.overwrite(**{settings.test_cluster: 1})<|MERGE_RESOLUTION|>--- conflicted
+++ resolved
@@ -59,23 +59,6 @@
         with self.assertRaises(ValueError):
             self.account.create_proposal(**{settings.test_cluster: -1})
 
-<<<<<<< HEAD
-    def test_error_on_invalid_proposal_type(self) -> None:
-        """Test an error is raised for invalid proposal types"""
-
-        with self.assertRaises(ValueError):
-            self.account.create_proposal(ptype='fake_proposal_type')
-
-    def test_proposal_type_not_case_sensitive(self) -> None:
-        """Test an error is raised for invalid proposal types"""
-
-        ptype_lower = 'proposal'
-        expected_type = ProposalType[ptype_lower.upper()]
-        self.account.create_proposal(ptype=ptype_lower)
-        self.assertEqual(expected_type, self.account._get_proposal_info()['proposal_type'])
-
-=======
->>>>>>> 412bb1d9
 
 class AddAllocationSus(ProposalSetup, TestCase):
     """Tests for the addition of sus via the ``add`` method"""
