from datetime import timedelta
from unittest import TestCase, skip, skipIf
from unittest.mock import patch

import time_machine
from sqlalchemy import select

from bank import settings
from bank.account_logic import AccountServices
<<<<<<< HEAD
from bank.orm import Account, Proposal
from bank.system.slurm import Slurm, SlurmAccount
=======
from bank.orm import Account, DBConnection, Proposal
from bank.system.slurm import SlurmAccount
>>>>>>> 1c1cda5c
from tests._utils import InvestmentSetup, ProposalSetup

active_proposal_query = select(Proposal).join(Account) \
    .where(Account.name == settings.test_account) \
    .where(Proposal.is_active)


class CalculatePercentage(TestCase):
    """Tests for the calculation of percentages"""

    def test_divide_by_zero(self) -> None:
        """Test dividing by zero returns zero"""

        self.assertEqual(0, AccountServices._calculate_percentage(100, 0))

    def test_divide_by_positive(self) -> None:
        """Test dividing by a positive number gives a percentage"""

        self.assertEqual(50, AccountServices._calculate_percentage(1, 2))


@skipIf(not Slurm.is_installed(), 'Slurm is not installed on this machine')
class AccountLocking(TestCase):
    """Test locking the account via the ``lock`` method"""

    def test_account_locked_on_cluster(self) -> None:
        """Test the account is locked on a given cluster"""

        slurm_account = SlurmAccount(settings.test_account)
        slurm_account.set_locked_state(False, settings.test_cluster)

        account_services = AccountServices(settings.test_account)
        account_services.lock(clusters=[settings.test_cluster])
        self.assertTrue(slurm_account.get_locked_state(settings.test_cluster))


@skipIf(not Slurm.is_installed(), 'Slurm is not installed on this machine')
class AccountUnlocking(TestCase):
    """Test unlocking the account"""

    def test_account_unlocked_on_cluster(self) -> None:
        """Test the account is unlocked on a given cluster"""

        slurm_account = SlurmAccount(settings.test_account)
        slurm_account.set_locked_state(True, settings.test_cluster)

        account_services = AccountServices(settings.test_account)
        account_services.unlock(clusters=[settings.test_cluster])
        self.assertFalse(slurm_account.get_locked_state(settings.test_cluster))


@skip('This functionality hasn\'t been fully implimented yet.')
@patch('smtplib.SMTP.send_message')
class NotifyAccount(ProposalSetup, InvestmentSetup, TestCase):
    """Test for emails sent when locking accounts"""

    def setUp(self) -> None:
        super().setUp()

        self.account = AccountServices(settings.test_account)
        with DBConnection.session() as session:
            active_proposal = session.execute(active_proposal_query).scalars().first()
            self.proposal_end_date = active_proposal.end_date

    @patch('bank.system.SlurmAccount.set_locked_state')
    def test_email_sent_for_expired(self, mock_locked_state, mock_send_message) -> None:
        """Test an expiration email is sent if the account is is_expired"""

        with time_machine.travel(self.proposal_end_date + timedelta(days=100)):
            self.account.notify()

        # Make sure the account was notified
        mock_send_message.assert_called_once()
        sent_email = mock_send_message.call_args[0][0]
        self.assertEqual(f'The account for {self.account._account_name} has reached its end date', sent_email['subject'])

        # Make sure account was locked
        mock_locked_state.assert_called_once()
        lock_state = mock_locked_state.call_args.args[0]
        self.assertTrue(lock_state, 'Account was not locked')

    @patch.object(settings, "warning_days", (10,))
    def test_email_sent_for_warning_day(self, mock_send_message) -> None:
        """Test a warning email is sent if the account has reached an expiration warning limit"""

        # Note: ``time_machine.travel`` travels to just before the given point in time
        with time_machine.travel(self.proposal_end_date - timedelta(days=9)):
            self.account.notify()

        mock_send_message.assert_called_once()
        sent_email = mock_send_message.call_args[0][0]
        self.assertEqual(f'Your proposal expiry reminder for account: {self.account._account_name}', sent_email['subject'])

    @patch.object(settings, "notify_levels", (1,))  # Ensure a notification is sent after small usage percentage
    @patch.object(SlurmAccount, "get_total_usage", lambda self: 100)  # Ensure account usage is a reproducible value for testing
    def test_email_sent_for_percentage(self, mock_send_message) -> None:
        """Test a warning email is sent if the account exceeds a certain usage percentage"""

        self.account.notify()
        mock_send_message.assert_called_once()
        sent_email = mock_send_message.call_args[0][0]
        self.assertEqual(f'Your account {self.account._account_name} has exceeded a proposal threshold', sent_email['subject'])

        # Ensure the percent notified is updated in the database
        with DBConnection.session() as session:
            proposal = session.execute(active_proposal_query).scalars().first()
            self.assertEqual(1, proposal.percent_notified)

        # Make sure a second alert is not sent during successive calls
        # Note: ``assert_called_once`` includes earlier calls in the test
        self.account.notify()
        mock_send_message.assert_called_once()<|MERGE_RESOLUTION|>--- conflicted
+++ resolved
@@ -7,13 +7,8 @@
 
 from bank import settings
 from bank.account_logic import AccountServices
-<<<<<<< HEAD
-from bank.orm import Account, Proposal
+from bank.orm import Account, DBConnection, Proposal
 from bank.system.slurm import Slurm, SlurmAccount
-=======
-from bank.orm import Account, DBConnection, Proposal
-from bank.system.slurm import SlurmAccount
->>>>>>> 1c1cda5c
 from tests._utils import InvestmentSetup, ProposalSetup
 
 active_proposal_query = select(Proposal).join(Account) \
