--- conflicted
+++ resolved
@@ -86,7 +86,41 @@
         #self.assertTrue()
 
 
-<<<<<<< HEAD
+class GetActiveProposalEndDate(ProposalSetup, TestCase):
+    """Tests for _get_active_proposal_end_date"""
+
+    def setUp(self) -> None:
+        """Instantiate an AccountServices object for the test account"""
+        super().setUp()
+        self.account = AccountServices(settings.test_accounts[0])
+
+    def test_date_correct(self) -> None:
+        """Test that the date is returned correctly in the expected format"""
+
+        endDate = self.account._get_active_proposal_end_date()
+        self.assertEqual(endDate, date.today() + timedelta(days=365))
+
+class BuildUsageTable(ProposalSetup, InvestmentSetup, TestCase):
+    """Test _build_usage_table functionality for an individual account"""
+    def setUp(self) -> None:
+        """Instantiate an AccountServices and SlurmAccount object for the test account"""
+
+        super().setUp()
+        self.account = AccountServices(settings.test_accounts[0])
+        self.slurm_account = SlurmAccount(settings.test_accounts[0])
+
+    @patch.object(SlurmAccount,
+                  "get_cluster_usage_per_user",
+                  lambda self, cluster, in_hours: {'account1': 50, 'account2': 50})
+    def test_table_built(self) -> None:
+        """Test that the usage table is built properly"""
+
+        table = self.account._build_usage_table()
+
+        # TODO come up with one or more assertions to check the table output
+        #self.assertTrue()
+
+
 class Insert(ProposalSetup, TestCase):
     """Test first time insertion of the account into the DB"""
 
@@ -106,21 +140,6 @@
             self.assertNotEmpty(account)
             self.assertEquals(account.name, settings.test_accounts[0])
 
-=======
-class GetActiveProposalEndDate(ProposalSetup, TestCase):
-    """Tests for _get_active_proposal_end_date"""
-
-    def setUp(self) -> None:
-        """Instantiate an AccountServices object for the test account"""
-        super().setUp()
-        self.account = AccountServices(settings.test_accounts[0])
-
-    def test_date_correct(self) -> None:
-        """Test that the date is returned correctly in the expected format"""
-
-        endDate = self.account._get_active_proposal_end_date()
-        self.assertEqual(endDate, date.today() + timedelta(days=365))
->>>>>>> f395af0e
 
 @skip('This functionality hasn\'t been fully implemented yet.')
 @patch('smtplib.SMTP.send_message')
@@ -183,201 +202,4 @@
         # Make sure a second alert is not sent during successive calls
         # Note: ``assert_called_once`` includes earlier calls in the test
         self.account.notify()
-<<<<<<< HEAD
-        mock_send_message.assert_called_once()
-=======
-        mock_send_message.assert_called_once()
-
-
-class UpdateStatus(ProposalSetup, InvestmentSetup, TestCase):
-    """Test update_status functionality for an individual account"""
-
-    def setUp(self) -> None:
-        """Instantiate an AccountServices and SlurmAccount object for the test account"""
-
-        super().setUp()
-
-        self.account = AccountServices(settings.test_accounts[0])
-
-        self.slurm_account = SlurmAccount(settings.test_accounts[0])
-
-    # Ensure account usage is a reproducible value for testing
-    @patch.object(SlurmAccount,
-                  "get_cluster_usage_per_user",
-                  lambda self, cluster, in_hours: {'account1': 50, 'account2': 50})
-    def test_status_locked_on_single_cluster(self) -> None:
-        """Test that update_status locks the account on a single cluster that is exceeding usage limits"""
-
-        # Unlock SLURM account
-        self.slurm_account.set_locked_state(False, cluster=settings.test_cluster)
-
-        with DBConnection.session() as session:
-
-            # Expired on test cluster, no floating SUs
-            proposal = session.execute(active_proposal_query).scalars().first()
-            proposal.allocations[0].service_units_used = 35_000
-
-            # No Investment SUs
-            investment = session.execute(active_investment_query).scalars().first()
-            session.delete(investment)
-
-            session.commit()
-
-        self.account.update_status()
-
-        # cluster should be locked due to exceeding usage
-        self.assertTrue(self.slurm_account.get_locked_state(cluster=settings.test_cluster))
-
-    @patch.object(SlurmAccount,
-                  "get_cluster_usage_per_user",
-                  lambda self, cluster, in_hours: {'account1': 50, 'account2': 50})
-    def test_status_locked_on_multiple_clusters(self) -> None:
-        """Test that update_status locks the account on one or more clusters but not all clusters"""
-        # TODO: Test environment only has a single cluster
-        pass
-
-    @patch.object(SlurmAccount,
-                  "get_cluster_usage_per_user",
-                  lambda self, cluster, in_hours: {'account1': 50, 'account2': 50})
-    def test_status_locked_on_all_clusters(self) -> None:
-        """Test that update_status locks the account on all clusters"""
-
-        # Unlock SLURM account
-        self.slurm_account.set_locked_state(False, cluster=settings.test_cluster)
-
-        with DBConnection.session() as session:
-            # Proposal is expired
-            proposal = session.execute(active_proposal_query).scalars().first()
-            proposal.allocations[0].service_units_used = 35_000
-
-            # Investment is expired
-            investment = session.execute(active_investment_query).scalars().first()
-            investment.current_sus = 0
-            investment.withdrawn_sus = investment.service_units
-
-            session.commit()
-
-        self.account.update_status()
-
-        # clusters should be locked due to lacking an active proposal or investment
-        for cluster in Slurm.cluster_names():
-            self.assertTrue(self.slurm_account.get_locked_state(cluster=cluster))
-
-    @patch.object(SlurmAccount,
-                  "get_cluster_usage_per_user",
-                  lambda self, cluster, in_hours: {'account1': 50, 'account2': 50})
-    def test_status_unlocked_with_floating_sus_applied(self) -> None:
-        """Test that update_status uses floating SUs to cover usage over limits"""
-
-        self.slurm_account.set_locked_state(False, cluster=settings.test_cluster)
-
-        with DBConnection.session() as session:
-            # Proposal is active and has floating service units
-            proposal = session.execute(active_proposal_query).scalars().first()
-            proposal.allocations[0].service_units_total = 10_000
-            proposal.allocations[0].service_units_used = 11_000
-
-            # Investment is expired
-            investment = session.execute(active_investment_query).scalars().first()
-            investment.current_sus = 0
-            investment.withdrawn_sus = investment.service_units
-
-            session.commit()
-
-        self.account.update_status()
-
-        # cluster should be unlocked due to exceeding usage being covered by floating SUs
-
-        joined_tables = join(join(Allocation, Proposal), Account)
-        floating_alloc_used_query = select(Allocation.service_units_used) \
-            .select_from(joined_tables) \
-            .where(Account.name == settings.test_accounts[0]) \
-            .where(Allocation.cluster_name == "all_clusters") \
-            .where(Proposal.is_active)
-
-        with DBConnection.session() as session:
-            proposal = session.execute(active_proposal_query).scalars().first()
-            floating_sus_used = session.execute(floating_alloc_used_query).scalars().first()
-
-            self.assertEqual(1100, floating_sus_used)
-            self.assertEqual(proposal.allocations[0].service_units_used, proposal.allocations[0].service_units_total)
-
-        self.assertFalse(self.slurm_account.get_locked_state(cluster=settings.test_cluster))
-
-    @patch.object(SlurmAccount,
-                  "get_cluster_usage_per_user",
-                  lambda self, cluster, in_hours: {'account1': 50, 'account2': 50})
-    def test_status_unlocked_with_floating_sus_applied_multiple_clusters(self) -> None:
-        """Test that update_status uses floating SUs to cover usage over limits"""
-
-        self.slurm_account.set_locked_state(False, cluster=settings.test_cluster)
-
-        with DBConnection.session() as session:
-            # Proposal is active and has floating service units
-            proposal = session.execute(active_proposal_query).scalars().first()
-            proposal.allocations[0].service_units_total = 10_000
-            proposal.allocations[0].service_units_used = 10_000
-            # TODO: need a second allocation on another cluster
-
-            # Investment is expired
-            investment = session.execute(active_investment_query).scalars().first()
-            investment.current_sus = 0
-            investment.withdrawn_sus = investment.service_units
-
-            session.commit()
-
-        self.account.update_status()
-
-        joined_tables = join(join(Allocation, Proposal), Account)
-        floating_alloc_used_query = select(Allocation.service_units_used) \
-            .select_from(joined_tables) \
-            .where(Account.name == settings.test_accounts[0]) \
-            .where(Allocation.cluster_name == "all_clusters") \
-            .where(Proposal.is_active)
-
-        # Service units used should equal service units total for the cluster where usage was covered,
-        # usage covered should equal the amount needed to bring service_units_used back down to the total
-        with DBConnection.session() as session:
-            proposal = session.execute(active_proposal_query).scalars().first()
-            floating_sus_used = session.execute(floating_alloc_used_query).scalars().first()
-
-            self.assertEqual(proposal.allocations[0].service_units_used, proposal.allocations[0].service_units_total)
-
-            # Floating SUs cover raw usage exceeding total
-            self.assertEqual(floating_sus_used, 100)
-
-        # clusters should be unlocked due to exceeding usage being covered by floating SUs
-        for cluster in Slurm.cluster_names():
-            self.assertFalse(self.slurm_account.get_locked_state(cluster=cluster))
-
-    @patch.object(SlurmAccount,
-                  "get_cluster_usage_per_user",
-                  lambda self, cluster, in_hours: {'account1': 50, 'account2': 50})
-    def test_status_unlocked_with_investment_sus_applied(self) -> None:
-        """Test that update_status uses investment SUs to cover usage over limits"""
-
-        self.slurm_account.set_locked_state(False, cluster=settings.test_cluster)
-
-        with DBConnection.session() as session:
-            # Proposal is expired
-            proposal = session.execute(active_proposal_query).scalars().first()
-            proposal.allocations[0].service_units_total = 10_000
-            proposal.allocations[0].service_units_used = 35_000
-
-            # Investment is expired
-            investment = session.execute(active_investment_query).scalars().first()
-            investment.current_sus = 1000
-
-            session.commit()
-
-        self.account.update_status()
-
-        # cluster should be unlocked due to exceeding usage being covered by investment
-        self.assertFalse(self.slurm_account.get_locked_state(cluster=settings.test_cluster))
-
-        with DBConnection.session() as session:
-            # check that investment SUs were used to cover usage
-            investment = session.execute(active_investment_query).scalars().first()
-
-            self.assertEqual(900, investment.current_sus)
->>>>>>> f395af0e
+        mock_send_message.assert_called_once()