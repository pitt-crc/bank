from copy import deepcopy
from datetime import date, timedelta
from typing import Optional

from sqlalchemy import select

from bank import settings
from bank.orm import Account, Allocation, DBConnection, Investment, Proposal

TODAY = date.today()
TOMORROW = TODAY + timedelta(days=1)
YESTERDAY = TODAY - timedelta(days=1)
DAY_AFTER_TOMORROW = TODAY + timedelta(days=2)
DAY_BEFORE_YESTERDAY = TODAY - timedelta(days=2)


def add_proposal_to_test_account(proposal: Proposal) -> None:
    with DBConnection.session() as session:
        account = session.execute(select(Account).where(Account.name == settings.test_accounts[0])).scalars().first()
        account.proposals.extend([proposal])
        session.commit()


class EmptyAccountSetup:
    """Base class used to delete database entries before running tests"""

    def setUp(self) -> None:
        """Delete any proposals and investments that may already exist for the test accounts"""

        DBConnection.configure('sqlite:///:memory:')

        with DBConnection.session() as session:

            # Query for existing accounts, removing any that are found
            accounts = session.query(Account).all()
            for account in accounts:
                session.delete(account)

            session.commit()

            # Create new (empty) accounts
            for account in settings.test_accounts:
                session.add(Account(name=account))

            session.commit()


class ProposalSetup(EmptyAccountSetup):
    """Reusable setup mixin for configuring tests against user proposals"""

    num_proposal_sus = 10_000

    def setUp(self, start: Optional[date] = None, end: Optional[date] = None) -> None:
        """Ensure there exists a user proposal for the test account with zero service units"""

        super().setUp()

        proposals = []

        # Add proposal with the following date ranges:
        # 2 years ago today - 1 year ago today
        # 1 year ago today - today
        for i in range(-1, 2):
            start = TODAY + ((i - 1) * timedelta(days=365))
            end = TODAY + (i * timedelta(days=365))

<<<<<<< HEAD
            allocations = [Allocation(cluster_name=settings.test_cluster,
                                      service_units_total=self.num_proposal_sus)]
=======
            allocations = [Allocation(cluster_name=settings.test_cluster, service_units_used=0, service_units_total=self.num_proposal_sus)]
>>>>>>> e226fb26
            proposal = Proposal(
                allocations=allocations,
                start_date=start,
                end_date=end
            )
            proposals.append(proposal)

        add_proposal_to_test_account(proposal)


class InvestmentSetup(EmptyAccountSetup):
    """Reusable setup mixin for configuring tests against user investments"""

    num_inv_sus = 1_000  # Number of service units PER INVESTMENT

    def setUp(self) -> None:
        """Ensure there exists a user investment for the test user account"""

        super().setUp()
        investments = []
        for i in range(3):
            start = TODAY + ((i - 1) * timedelta(days=365))
            end = TODAY + (i * timedelta(days=365))

            inv = Investment(
                start_date=start,
                end_date=end,
                service_units=self.num_inv_sus,
                current_sus=self.num_inv_sus,
                withdrawn_sus=0,
                rollover_sus=0
            )
            investments.append(inv)

        with DBConnection.session() as session:
            result = session.execute(select(Account).where(Account.name == settings.test_accounts[0]))
            account = result.scalars().first()
            account.investments.extend(investments)
            session.commit()<|MERGE_RESOLUTION|>--- conflicted
+++ resolved
@@ -1,4 +1,3 @@
-from copy import deepcopy
 from datetime import date, timedelta
 from typing import Optional
 
@@ -60,21 +59,20 @@
         # Add proposal with the following date ranges:
         # 2 years ago today - 1 year ago today
         # 1 year ago today - today
+        # today - 1 year from today
+        # 1 year from today - 2 years from today
         for i in range(-1, 2):
             start = TODAY + ((i - 1) * timedelta(days=365))
             end = TODAY + (i * timedelta(days=365))
 
-<<<<<<< HEAD
             allocations = [Allocation(cluster_name=settings.test_cluster,
                                       service_units_total=self.num_proposal_sus)]
-=======
-            allocations = [Allocation(cluster_name=settings.test_cluster, service_units_used=0, service_units_total=self.num_proposal_sus)]
->>>>>>> e226fb26
             proposal = Proposal(
                 allocations=allocations,
                 start_date=start,
                 end_date=end
             )
+
             proposals.append(proposal)
 
         add_proposal_to_test_account(proposal)
