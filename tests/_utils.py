from datetime import date, timedelta
from typing import Optional

from sqlalchemy import select

from bank import settings
from bank.orm import Account, Allocation, DBConnection, Investment, Proposal

TODAY = date.today()
TOMORROW = TODAY + timedelta(days=1)
YESTERDAY = TODAY - timedelta(days=1)
DAY_AFTER_TOMORROW = TODAY + timedelta(days=2)
DAY_BEFORE_YESTERDAY = TODAY - timedelta(days=2)


def add_proposal_to_test_account(proposal: Proposal) -> None:
    """Add a Proposal to the test account and commit the addition to the database """
    with DBConnection.session() as session:
        account = session.execute(select(Account).where(Account.name == settings.test_accounts[0])).scalars().first()
        account.proposals.extend([proposal])
        session.commit()


class EmptyAccountSetup:
    """Base class used to delete database entries before running tests"""

    def setUp(self) -> None:
        """Delete any proposals and investments that may already exist for the test accounts"""

        DBConnection.configure('sqlite:///:memory:')

        with DBConnection.session() as session:

            # Query for existing accounts, removing any that are found
            accounts = session.query(Account).all()
            for account in accounts:
                session.delete(account)

            session.commit()

            # Create new (empty) accounts
            for account in settings.test_accounts:
                session.add(Account(name=account))

            session.commit()


class ProposalSetup(EmptyAccountSetup):
    """Reusable setup mixin for configuring tests against user proposals"""

    num_proposal_sus = 10_000

    def setUp(self, start: Optional[date] = None, end: Optional[date] = None) -> None:
        """Ensure there exists a user proposal for the test account with zero service units"""

        super().setUp()

        proposals = []

        # Add proposal with the following date ranges:
        # 2 years ago today - 1 year ago today
        # 1 year ago today - today
        # today - 1 year from today
        # 1 year from today - 2 years from today
        for i in range(-1, 2):
            start = TODAY + ((i - 1) * timedelta(days=365))
            end = TODAY + (i * timedelta(days=365))

<<<<<<< HEAD
            allocations = [Allocation(cluster_name=settings.test_cluster,
                                      service_units_total=self.num_proposal_sus)]
=======
            allocations = [Allocation(cluster_name=settings.test_cluster, service_units_used=0, service_units_total=self.num_proposal_sus)]
>>>>>>> bba6b7d2
            proposal = Proposal(
                allocations=allocations,
                start_date=start,
                end_date=end
            )

            proposals.append(proposal)

        add_proposal_to_test_account(proposal)


class InvestmentSetup(EmptyAccountSetup):
    """Reusable setup mixin for configuring tests against user investments"""

    num_inv_sus = 1_000  # Number of service units PER INVESTMENT

    def setUp(self) -> None:
        """Ensure there exists a user investment for the test user account"""

        super().setUp()
        investments = []
        for i in range(3):
            start = TODAY + ((i - 1) * timedelta(days=365))
            end = TODAY + (i * timedelta(days=365))

            inv = Investment(
                start_date=start,
                end_date=end,
                service_units=self.num_inv_sus,
                current_sus=self.num_inv_sus,
                withdrawn_sus=0,
                rollover_sus=0
            )
            investments.append(inv)

        with DBConnection.session() as session:
            result = session.execute(select(Account).where(Account.name == settings.test_accounts[0]))
            account = result.scalars().first()
            account.investments.extend(investments)
            session.commit()<|MERGE_RESOLUTION|>--- conflicted
+++ resolved
@@ -50,7 +50,7 @@
 
     num_proposal_sus = 10_000
 
-    def setUp(self, start: Optional[date] = None, end: Optional[date] = None) -> None:
+    def setUp(self) -> None:
         """Ensure there exists a user proposal for the test account with zero service units"""
 
         super().setUp()
@@ -66,12 +66,9 @@
             start = TODAY + ((i - 1) * timedelta(days=365))
             end = TODAY + (i * timedelta(days=365))
 
-<<<<<<< HEAD
             allocations = [Allocation(cluster_name=settings.test_cluster,
+                                      service_units_used=0,
                                       service_units_total=self.num_proposal_sus)]
-=======
-            allocations = [Allocation(cluster_name=settings.test_cluster, service_units_used=0, service_units_total=self.num_proposal_sus)]
->>>>>>> bba6b7d2
             proposal = Proposal(
                 allocations=allocations,
                 start_date=start,
