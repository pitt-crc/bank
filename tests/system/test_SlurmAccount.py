--- conflicted
+++ resolved
@@ -6,9 +6,6 @@
 from bank.system import SlurmAccount, RequireRoot
 
 
-<<<<<<< HEAD
-@skipIf(not RequireRoot.check_user_is_root(), 'Cannot run tests that modify account locks without root permissions')
-=======
 @skipIf(not SlurmAccount.check_slurm_installed(), 'Slurm is not installed on this machine')
 class InitExceptions(TestCase):
     """Tests related to exceptions raised during instantiation"""
@@ -27,7 +24,6 @@
 
 @skipIf(not RequireRoot.check_user_is_root(), 'Cannot run tests that modify account locks without root permissions')
 @skipIf(not SlurmAccount.check_slurm_installed(), 'Slurm is not installed on this machine')
->>>>>>> be0e9147
 class AccountLocking(TestCase):
     """Test the locking and unlocking of an account"""
 
