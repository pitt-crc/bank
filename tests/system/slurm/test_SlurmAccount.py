"""Tests for the ``SlurmAccount`` class."""

from unittest import TestCase, skip
from unittest.mock import patch

from bank import settings
from bank.exceptions import SlurmAccountNotFoundError, SlurmClusterNotFoundError
from bank.system.slurm import Slurm, SlurmAccount


class InitExceptions(TestCase):
    """Tests for exceptions raised during instantiation"""

    def test_error_on_missing_account(self) -> None:
        """Test a ``SlurmAccountNotFoundError`` error is raised if the specified user account does not exist"""

        with self.assertRaises(SlurmAccountNotFoundError):
            SlurmAccount('fake_account_name_123')

    def test_error_if_slurm_not_installed(self) -> None:
        """Test a ``SystemError`` is raised if ``sacctmgr`` is not installed"""

        with patch.object(Slurm, 'is_installed', return_value=False), self.assertRaises(SystemError):
            SlurmAccount('fake_account_name_123')


class AccountLocking(TestCase):
    """Test the account is locked/unlocked by the appropriate getters/setters"""

    def test_account_status_updated(self) -> None:
        """Test the account is successfully locked/unlocked"""

        account = SlurmAccount(settings.test_account)
        account.set_locked_state(False, settings.test_cluster)
        self.assertFalse(account.get_locked_state(settings.test_cluster))

        account.set_locked_state(True, settings.test_cluster)
        self.assertTrue(account.get_locked_state(settings.test_cluster))

        account.set_locked_state(False, settings.test_cluster)
        self.assertFalse(account.get_locked_state(settings.test_cluster))

    def test_set_invalid_cluster(self) -> None:
        """Test an error is raised when setting the lock state for a nonexistent cluster"""

        account = SlurmAccount(settings.test_account)
        with self.assertRaises(SlurmClusterNotFoundError):
            account.set_locked_state(True, 'fake_cluster')

        with self.assertRaises(SlurmClusterNotFoundError):
            account.set_locked_state(False, 'fake_cluster')

    def test_get_invalid_cluster(self) -> None:
        """Test an error is raised when getting the lock state for a nonexistent cluster"""

        account = SlurmAccount(settings.test_account)
        with self.assertRaises(SlurmClusterNotFoundError):
<<<<<<< HEAD
            account.get_locked_state('fake_cluster')


class AccountUsage(TestCase):
    """Test the retrieval of account usage values"""

    @skip('This functionality relies on setting up SLURM account with no zero usage.')
    def test_get_usage_hours(self) -> None:
        """Test the recovered account usage in hours matches the value in seconds"""

        account = SlurmAccount(settings.test_account)
        cluster = settings.test_cluster
        usage_seconds = account.get_cluster_usage(cluster)
        usage_hours = account.get_cluster_usage(cluster, in_hours=True)

        test_user = next(iter(usage_seconds.keys()))
        test_usage_seconds = usage_seconds[test_user]
        test_usage_hours = usage_hours[test_user]

        self.assertGreater(test_usage_seconds, 0)
        self.assertEqual(int(test_usage_seconds // 60), test_usage_hours)
=======
            account.get_locked_state('fake_cluster')
>>>>>>> 4693a400
<|MERGE_RESOLUTION|>--- conflicted
+++ resolved
@@ -1,6 +1,6 @@
 """Tests for the ``SlurmAccount`` class."""
 
-from unittest import TestCase, skip
+from unittest import TestCase
 from unittest.mock import patch
 
 from bank import settings
@@ -55,7 +55,6 @@
 
         account = SlurmAccount(settings.test_account)
         with self.assertRaises(SlurmClusterNotFoundError):
-<<<<<<< HEAD
             account.get_locked_state('fake_cluster')
 
 
@@ -76,7 +75,4 @@
         test_usage_hours = usage_hours[test_user]
 
         self.assertGreater(test_usage_seconds, 0)
-        self.assertEqual(int(test_usage_seconds // 60), test_usage_hours)
-=======
-            account.get_locked_state('fake_cluster')
->>>>>>> 4693a400
+        self.assertEqual(int(test_usage_seconds // 60), test_usage_hours)