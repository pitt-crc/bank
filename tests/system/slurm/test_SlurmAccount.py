from unittest import TestCase, skipIf
from unittest.mock import patch

from bank import settings
from bank.exceptions import SlurmAccountNotFoundError
from bank.system.slurm import SlurmAccount, Slurm

<<<<<<< HEAD
# Skip all tests in this module if slurm is not installed
skipIf(not Slurm.is_installed(), 'Slurm is not installed on this machine')

=======
>>>>>>> 9518b55e

@skipIf(not SlurmAccount.check_slurm_installed(), 'Slurm is not installed on this machine')
class InitExceptions(TestCase):
    """Tests related to exceptions raised during instantiation"""

    def test_error_on_missing_account(self) -> None:
        """Test a ``SlurmAccountNotFoundError`` error is raised if the specified user account does not exist"""

        with self.assertRaises(SlurmAccountNotFoundError):
            SlurmAccount('fake_account_name_123')

    def test_error_if_slurm_not_installed(self) -> None:
        """Test a ``SystemError`` is raised if ``sacctmgr`` is not installed"""

        with patch.object(SlurmAccount, 'check_slurm_installed', return_value=False), self.assertRaises(SystemError):
            SlurmAccount('fake_account_name_123')


@skipIf(not SlurmAccount.check_slurm_installed(), 'Slurm is not installed on this machine')
class AccountUsage(TestCase):
    """Test the retrieval of account usage values"""

    def test_get_usage_hours(self) -> None:
        """Test the recovered account usage in hours matches the value in seconds"""

        account = SlurmAccount(settings.test_account)
        cluster = settings.clusters[0]
        usage_seconds = account.get_cluster_usage(cluster)
        usage_hours = account.get_cluster_usage(cluster, in_hours=True)

        test_user = next(iter(usage_seconds.keys()))
        test_usage_seconds = usage_seconds[test_user]
        test_usage_hours = usage_hours[test_user]

        self.assertGreater(test_usage_seconds, 0)
        self.assertEqual(int(test_usage_seconds // 60), test_usage_hours)<|MERGE_RESOLUTION|>--- conflicted
+++ resolved
@@ -5,14 +5,8 @@
 from bank.exceptions import SlurmAccountNotFoundError
 from bank.system.slurm import SlurmAccount, Slurm
 
-<<<<<<< HEAD
-# Skip all tests in this module if slurm is not installed
-skipIf(not Slurm.is_installed(), 'Slurm is not installed on this machine')
 
-=======
->>>>>>> 9518b55e
-
-@skipIf(not SlurmAccount.check_slurm_installed(), 'Slurm is not installed on this machine')
+@skipIf(not Slurm.is_installed(), 'Slurm is not installed on this machine')
 class InitExceptions(TestCase):
     """Tests related to exceptions raised during instantiation"""
 
@@ -29,7 +23,7 @@
             SlurmAccount('fake_account_name_123')
 
 
-@skipIf(not SlurmAccount.check_slurm_installed(), 'Slurm is not installed on this machine')
+@skipIf(not Slurm.is_installed(), 'Slurm is not installed on this machine')
 class AccountUsage(TestCase):
     """Test the retrieval of account usage values"""
 
