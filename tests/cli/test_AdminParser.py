--- conflicted
+++ resolved
@@ -1,9 +1,8 @@
 from unittest import TestCase
 
-from bank import settings
 from bank.cli import AdminParser
+from tests._utils import ProposalSetup
 from tests.cli._utils import CLIAsserts
-from tests._utils import ProposalSetup
 
 
 class SignatureMatchesCLI(ProposalSetup, CLIAsserts, TestCase):
@@ -17,23 +16,4 @@
         self.assert_parser_matches_func_signature(f'admin lock_expired')
 
     def test_unlocked_accounts(self) -> None:
-<<<<<<< HEAD
-        self.assert_parser_matches_func_signature(f'admin find_unlocked')
-=======
-        self.assert_parser_matches_func_signature(f'admin find_unlocked')
-
-    def test_renew_investment(self) -> None:
-        self.assert_parser_matches_func_signature(f'admin renew --account {settings.test_account}')
-
-    def test_create_account(self) -> None:
-        self.assert_parser_matches_func_signature(f'admin create_account --account {settings.test_account}')
-
-    def test_delete_account(self) -> None:
-        self.assert_parser_matches_func_signature(f'admin delete_account --account {settings.test_account}')
-
-    def test_add_user(self) -> None:
-        self.assert_parser_matches_func_signature(f'admin add_user --account {settings.test_account}')
-
-    def test_remove_user(self) -> None:
-        self.assert_parser_matches_func_signature(f'admin remove_user --account {settings.test_account}')
->>>>>>> 4d40bf52
+        self.assert_parser_matches_func_signature(f'admin find_unlocked')