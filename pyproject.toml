[build-system]
requires = ["poetry-core", ]
build-backend = "poetry.core.masonry.api"

[tool.poetry]
name = "crc-bank"
version = "0.0.0" # Version is set dynamically by the CI tool on publication
authors = ["Pitt Center for Research Computing", ]
readme = "README.md"
description = "Banking application for resource allocation in Slurm based HPC systems."
homepage = "https://github.com/pitt-crc/bank"
repository = "https://github.com/pitt-crc/bank"
documentation = "https://crc-pages.pitt.edu/bank/"
keywords = ["Pitt", "CRC", "HPC", "banking", "slurm"]
classifiers = [
    "Environment :: Console",
    "Intended Audience :: System Administrators",
    "Natural Language :: English",
    "Operating System :: POSIX :: Linux",
    "Programming Language :: Python :: 3",
    "Topic :: System :: Systems Administration",
    "Typing :: Typed"
]
packages = [
    { include = "bank" },
    { include = "bank/**/*.py" },
]

[tool.poetry.scripts]
crc-bank = "bank.cli.app:CommandLineApplication.execute"

[tool.poetry.dependencies]
<<<<<<< HEAD
beautifulsoup4 = "4.12.2"
pandas = "1.5.3"
=======
beautifulsoup4 = "4.12.0"
pandas = "2.0.1"
>>>>>>> cc1e353a
prettytable = "3.7.0"
python = ">=3.8, <4.0"
python-environ = "0.4.54"
SQLAlchemy = "1.4.46"
sqlalchemy-utils = "0.40.0"
time-machine = "2.9.0"

[tool.poetry.group.tests]
optional = true

[tool.poetry.group.tests.dependencies]
coverage = "*"

[tool.poetry.group.docs]
optional = true

[tool.poetry.group.docs.dependencies]
sphinx = "<7.0.0"
sphinx-argparse = "0.4.0"
sphinx_autodoc_typehints = "1.22"
sphinx-copybutton = "0.5.1"
sphinx-rtd-theme = "1.2.0"
<|MERGE_RESOLUTION|>--- conflicted
+++ resolved
@@ -30,13 +30,8 @@
 crc-bank = "bank.cli.app:CommandLineApplication.execute"
 
 [tool.poetry.dependencies]
-<<<<<<< HEAD
 beautifulsoup4 = "4.12.2"
-pandas = "1.5.3"
-=======
-beautifulsoup4 = "4.12.0"
 pandas = "2.0.1"
->>>>>>> cc1e353a
 prettytable = "3.7.0"
 python = ">=3.8, <4.0"
 python-environ = "0.4.54"
