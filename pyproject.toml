--- conflicted
+++ resolved
@@ -30,15 +30,9 @@
 crc-bank = "bank.cli.app:CommandLineApplication.execute"
 
 [tool.poetry.dependencies]
-<<<<<<< HEAD
-beautifulsoup4 = "4.12.0"
-pandas = "1.5.3"
-prettytable = "3.7.0"
-=======
 beautifulsoup4 = "4.12.2"
 pandas = "2.0.1"
 prettytable = "3.8.0"
->>>>>>> f395af0e
 python = ">=3.8, <4.0"
 python-environ = "0.4.54"
 SQLAlchemy = "2.0.16"
