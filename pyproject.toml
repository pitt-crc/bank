[build-system]
requires = ["poetry-core", ]
build-backend = "poetry.core.masonry.api"

[tool.poetry]
name = "crc-bank"
version = "0.0.0" # Version is set dynamically by the CI tool on publication
authors = ["Pitt Center for Research Computing", ]
readme = "README.md"
description = "Banking application for resource allocation in Slurm based HPC systems."
homepage = "https://github.com/pitt-crc/bank"
repository = "https://github.com/pitt-crc/bank"
documentation = "https://crc-pages.pitt.edu/bank/"
keywords = ["Pitt", "CRC", "HPC", "banking", "slurm"]
classifiers = [
    "Environment :: Console",
    "Intended Audience :: System Administrators",
    "Natural Language :: English",
    "Operating System :: POSIX :: Linux",
    "Programming Language :: Python :: 3",
    "Topic :: System :: Systems Administration",
    "Typing :: Typed"
]
packages = [
    { include = "bank" },
    { include = "bank/**/*.py" },
]

[tool.poetry.scripts]
crc-bank = "bank.cli.app:CommandLineApplication.execute"

[tool.poetry.dependencies]
beautifulsoup4 = "4.12.2"
pandas = "2.0.1"
prettytable = "3.7.0"
python = ">=3.8, <4.0"
python-environ = "0.4.54"
<<<<<<< HEAD
SQLAlchemy = "2.0.12"
sqlalchemy-utils = "0.40.0"
=======
SQLAlchemy = "1.4.46"
sqlalchemy-utils = "0.41.1"
>>>>>>> 7aa6226e
time-machine = "2.9.0"

[tool.poetry.group.tests]
optional = true

[tool.poetry.group.tests.dependencies]
coverage = "*"

[tool.poetry.group.docs]
optional = true

[tool.poetry.group.docs.dependencies]
sphinx = "<7.0.0"
sphinx-argparse = "0.4.0"
sphinx_autodoc_typehints = "1.22"
sphinx-copybutton = "0.5.1"
sphinx-rtd-theme = "1.2.0"
<|MERGE_RESOLUTION|>--- conflicted
+++ resolved
@@ -35,13 +35,8 @@
 prettytable = "3.7.0"
 python = ">=3.8, <4.0"
 python-environ = "0.4.54"
-<<<<<<< HEAD
 SQLAlchemy = "2.0.12"
-sqlalchemy-utils = "0.40.0"
-=======
-SQLAlchemy = "1.4.46"
 sqlalchemy-utils = "0.41.1"
->>>>>>> 7aa6226e
 time-machine = "2.9.0"
 
 [tool.poetry.group.tests]
