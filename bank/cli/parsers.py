"""The ``cli.parsers`` module defines commandline parsers used to build the
application's commandline interface. Individual parsers are designed around
different services provided by the banking app.
"""

import sys
from argparse import ArgumentParser, Namespace
from datetime import datetime
from typing import List, Tuple

from bank import settings
from bank.account_logic import AdminServices, AccountServices, ProposalServices, InvestmentServices
from bank.system import Slurm
from .types import Date, NonNegativeInt


class BaseParser(ArgumentParser):
    """Abstract base class used for building commandline parsers """

    def parse_known_args(self, args: List[str] = None, namespace: Namespace = None) -> Tuple[Namespace, List[str]]:
        """Parse and return commandline arguments

        This method wraps the parent class implementation and forwards parsing
        errors to the ``error`` method. The parent class already does this in
        some, but not all cases (e.g., type casting errors).

        Args:
            args: Optionally parse the given arguments instead of parsing STDIN
            namespace: The namespace class to use for returned values

        Returns:
            Tuple with a namespace of valid arguments and a dictionary of invalid ones
        """

        try:
            return super().parse_known_args(args, namespace)

        except Exception as exception:
            self.error(str(exception))

    def error(self, message: str) -> None:
        """Exit the parser by raising a ``SystemExit`` error

<<<<<<< HEAD
        If the executable was called without any arguments,
        or a subparser called without a command, print the help text.
=======
        Print the help text before exiting when the parser is called with a missing argument.
>>>>>>> f395af0e

        Args:
            message: The error message

        Raises:
            SystemExit: Every time the method is called
        """

<<<<<<< HEAD
        if len(sys.argv) <= 2:
=======
        # If missing arguments, print help text followed by the error message
        if 'the following arguments are required:' in message:
>>>>>>> f395af0e
            self.print_help()
            sys.stdout.write('\n')
            raise SystemExit(message)

        raise SystemExit(message)


class AdminParser(BaseParser):
    """Commandline interface for high level administrative services

    This parser acts as an interface for the ``account_logic.AdminServices`` class.
    """

    def __init__(self, *args, **kwargs) -> None:
        """Define the commandline interface"""

        super().__init__(*args, **kwargs)
        subparsers = self.add_subparsers(parser_class=BaseParser, required=True)

        # Reusable argument definitions
        cluster_argument = dict(
            dest='cluster',
            choices=list(Slurm.cluster_names()),
            help='the cluster to inspect'
        )

        # Update account status for all accounts
        update_status = subparsers.add_parser(
            name='update_status',
            help='close expired allocations and lock accounts without available SUs')
        update_status.set_defaults(function=AdminServices.update_account_status)

        # List locked accounts
        list_locked = subparsers.add_parser('list_locked', help='list all locked accounts')
        list_locked.add_argument('--cluster', **cluster_argument, required=True)
        list_locked.set_defaults(function=AdminServices.list_locked_accounts)

        # List unlocked accounts
        list_unlocked = subparsers.add_parser('list_unlocked', help='list all unlocked accounts')
        list_unlocked.add_argument('--cluster', **cluster_argument, required=True)
        list_unlocked.set_defaults(function=AdminServices.list_unlocked_accounts)


class AccountParser(BaseParser):
    """Commandline interface for administrating individual accounts

    This parser acts as an interface for the ``account_logic.AccountServices`` class.
    """

    def __init__(self, *args, **kwargs) -> None:
        """Define the commandline interface"""

        super().__init__(*args, **kwargs)
        subparsers = self.add_subparsers(parser_class=BaseParser, required=True)

        # Reusable argument definitions
        account_argument = dict(
            metavar='account',
            dest='self',
            type=AccountServices,
            help='the Slurm account name')

        clusters = list(Slurm.cluster_names())
        clusters_argument = dict(
            dest='clusters',
            nargs='+',
            choices=clusters)

        all_clusters_argument = dict(
            metavar='\b',
            dest='clusters',
            action='store_const',
            const=clusters)

        # Lock an account
        lock_parser = subparsers.add_parser('lock', help='lock an account from submitting jobs')
        lock_parser.set_defaults(function=AccountServices.lock)
        lock_parser.add_argument(**account_argument)
        lock_cluster = lock_parser.add_mutually_exclusive_group(required=True)
        lock_cluster.add_argument('--all-clusters', **all_clusters_argument, help='lock all available clusters')
        lock_cluster.add_argument('--clusters', **clusters_argument, help='list of clusters to lock the account on')

        # Unlock an account
        unlock_parser = subparsers.add_parser('unlock', help='allow a Slurm account to resume submitting jobs')
        unlock_parser.set_defaults(function=AccountServices.unlock)
        unlock_parser.add_argument(**account_argument)
        unlock_cluster = unlock_parser.add_mutually_exclusive_group(required=True)
        unlock_cluster.add_argument('--clusters', **clusters_argument, help='list of clusters to unlock the account on')
        unlock_cluster.add_argument('--all-clusters', **all_clusters_argument)

        # Fetch general account information
        info_parser = subparsers.add_parser('info', help='print account usage and allocation information')
        info_parser.set_defaults(function=AccountServices.info)
        info_parser.add_argument(**account_argument)

        insert_parser = parent_parser.add_parser('insert', help='first time insertion of an entry into the database '
                                                                'for the account')
        insert_parser.set_defaults(function=AccountServices.insert)
        insert_parser.add_argument(**account_argument)


class ProposalParser(BaseParser):
    """Commandline interface for managing individual proposals

    This parser acts as an interface for the ``account_logic.ProposalServices`` class.
    """

    def __init__(self, *args, **kwargs) -> None:
        """Define the commandline interface"""

        super().__init__(*args, **kwargs)
        subparsers = self.add_subparsers(parser_class=BaseParser, required=True)

        # Reusable argument definitions
        safe_date_format = settings.date_format.replace('%', '')
        account_argument = dict(
            dest='self',
            metavar='account',
            type=ProposalServices,
            help='the Slurm account name'
        )

        proposal_id_argument = dict(
            dest='proposal_id',
            metavar='ID',
            type=int,
            help='the proposal ID number')

        # Proposal creation
        create_parser = subparsers.add_parser('create', help='create a new proposal for an existing account')
        create_parser.set_defaults(function=ProposalServices.create)
        create_parser.add_argument(**account_argument)
        create_parser.add_argument(
            '--start',
            metavar='date',
            type=Date,
            default=datetime.today(),
            help=f'proposal start date ({safe_date_format}) - defaults to today')
        create_parser.add_argument(
            '--end',
            metavar='date',
            type=Date,
            help=f'proposal end date ({safe_date_format}) - defaults to 1 year from today')
        self._add_cluster_args(create_parser)

        # Proposal deletion
        delete_parser = subparsers.add_parser('delete', help='delete an existing proposal')
        delete_parser.set_defaults(function=ProposalServices.delete)
        delete_parser.add_argument(**account_argument)
        delete_parser.add_argument('--id', **proposal_id_argument, required=True)

        # Add SUs to a proposal
        add_parser = subparsers.add_parser('add_sus', help='add service units to an existing proposal')
        add_parser.set_defaults(function=ProposalServices.add_sus)
        add_parser.add_argument(**account_argument)
        add_parser.add_argument('--id', **proposal_id_argument)
        self._add_cluster_args(add_parser)

        # Subtract SUs from a proposal
        subtract_parser = subparsers.add_parser(
            name='subtract_sus',
            help='subtract service units from an existing proposal')
        subtract_parser.set_defaults(function=ProposalServices.subtract_sus)
        subtract_parser.add_argument(**account_argument)
        subtract_parser.add_argument('--id', **proposal_id_argument)
        self._add_cluster_args(subtract_parser)

        # Modify proposal dates
        modify_date_parser = subparsers.add_parser(
            name='modify_date',
            help='change the start or end date of an existing proposal')
        modify_date_parser.set_defaults(function=ProposalServices.modify_date)
        modify_date_parser.add_argument(**account_argument)
        modify_date_parser.add_argument('--id', **proposal_id_argument)
        modify_date_parser.add_argument(
            '--start',
            metavar='date',
            type=Date,
            help=f'set a new proposal start date ({safe_date_format})')
        modify_date_parser.add_argument(
            '--end',
            metavar='date',
            type=Date,
            help=f'set a new proposal end date ({safe_date_format})')

    @staticmethod
    def _add_cluster_args(parser: ArgumentParser) -> None:
        """Add argument definitions to the given commandline subparser

        Args:
            parser: The parser to add arguments to
        """

        su_argument = dict(metavar='su', type=NonNegativeInt, default=0)
        parser.add_argument('--all-clusters', **su_argument, help='service units awarded across all clusters')

        # Add per-cluster arguments for setting service units
        for cluster in Slurm.cluster_names():
            parser.add_argument(f'--{cluster}', **su_argument, help=f'service units awarded on the {cluster} cluster')


class InvestmentParser(BaseParser):
    """Commandline interface for managing individual investments

    This parser acts as an interface for the ``account_logic.InvestmentServices`` class.
    """

    def __init__(self, *args, **kwargs) -> None:
        """Define the commandline interface"""

        super().__init__(*args, **kwargs)
        subparsers = self.add_subparsers(parser_class=BaseParser, required=True)

        # Reusable argument definitions
        safe_date_format = settings.date_format.replace("%", "")
        account_definition = dict(
            dest='self',
            metavar='account',
            type=InvestmentServices,
            help='the Slurm account name')

        investment_id_definition = dict(
            dest='inv_id',
            metavar='ID',
            type=NonNegativeInt,
            help='the investment ID number')

        service_unit_definition = dict(
            dest='sus',
            metavar='su',
            type=NonNegativeInt,
            required=True,
            help='the number of service units')

        # Investment creation
        create_parser = subparsers.add_parser('create', help='create a new investment for an existing account')
        create_parser.set_defaults(function=InvestmentServices.create)
        create_parser.add_argument(**account_definition)
        create_parser.add_argument('--sus', **service_unit_definition)
        create_parser.add_argument(
            '--num_inv',
            metavar='N',
            type=NonNegativeInt,
            default=1,
            help='divide the service units across N sequential investments')
        create_parser.add_argument(
            '--start',
            metavar='date',
            type=Date,
            default=datetime.today(),
            help=f'investment start date ({safe_date_format}) - defaults to today')
        create_parser.add_argument(
            '--end',
            metavar='date',
            type=Date,
            help=f'investment end date ({safe_date_format}) - defaults to 1 year from today')

        # Investment deletion
        delete_parser = subparsers.add_parser('delete', help='delete an existing investment')
        delete_parser.set_defaults(function=InvestmentServices.delete)
        delete_parser.add_argument(**account_definition)
        delete_parser.add_argument('--id', **investment_id_definition, required=True)

        # Add SUs to an investment
        add_parser = subparsers.add_parser('add_sus', help='add service units to an existing investment')
        add_parser.set_defaults(function=InvestmentServices.add_sus)
        add_parser.add_argument(**account_definition)
        add_parser.add_argument('--id', **investment_id_definition)
        add_parser.add_argument('--sus', **service_unit_definition)

        # Subtract SUs from an investment
        subtract_parser = subparsers.add_parser(
            name='subtract_sus',
            help='subtract service units from an existing investment')
        subtract_parser.set_defaults(function=InvestmentServices.subtract_sus)
        subtract_parser.add_argument(**account_definition)
        subtract_parser.add_argument('--id', **investment_id_definition)
        subtract_parser.add_argument('--sus', **service_unit_definition)

        # Modify investment dates
        modify_date_parser = subparsers.add_parser(
            name='modify_date',
            help='change the start or end date of an existing investment')
        modify_date_parser.set_defaults(function=InvestmentServices.modify_date)
        modify_date_parser.add_argument(**account_definition)
        modify_date_parser.add_argument('--id', **investment_id_definition)
        modify_date_parser.add_argument(
            '--start',
            metavar='date',
            type=Date,
            help=f'set a new investment start date ({safe_date_format})')
        modify_date_parser.add_argument(
            '--end',
            metavar='date',
            type=Date,
            help=f'set a new investment end date ({safe_date_format})')

        advance_parser = subparsers.add_parser(
            name='advance',
            help='forward service units from future investments to a given investment')
        advance_parser.set_defaults(function=InvestmentServices.advance)
        advance_parser.add_argument(**account_definition)
        advance_parser.add_argument('--id', **investment_id_definition)
        advance_parser.add_argument('--sus', **service_unit_definition)<|MERGE_RESOLUTION|>--- conflicted
+++ resolved
@@ -41,12 +41,7 @@
     def error(self, message: str) -> None:
         """Exit the parser by raising a ``SystemExit`` error
 
-<<<<<<< HEAD
-        If the executable was called without any arguments,
-        or a subparser called without a command, print the help text.
-=======
         Print the help text before exiting when the parser is called with a missing argument.
->>>>>>> f395af0e
 
         Args:
             message: The error message
@@ -55,12 +50,8 @@
             SystemExit: Every time the method is called
         """
 
-<<<<<<< HEAD
-        if len(sys.argv) <= 2:
-=======
         # If missing arguments, print help text followed by the error message
         if 'the following arguments are required:' in message:
->>>>>>> f395af0e
             self.print_help()
             sys.stdout.write('\n')
             raise SystemExit(message)
