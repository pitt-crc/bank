"""The ``orm`` module  provides a `sqlalchemy <https://www.sqlalchemy.org/>`_
based object relational mapper (ORM) for handling database interactions.
"""

from __future__ import annotations

from datetime import date, timedelta

<<<<<<< HEAD
from sqlalchemy import and_, Column, Date, ForeignKey, func, Integer, MetaData, not_, or_, String, create_engine, select
=======
from sqlalchemy import and_, Column, Date, ForeignKey, Integer, MetaData, not_, String, create_engine, select
>>>>>>> bba6b7d2
from sqlalchemy.engine import Connection, Engine
from sqlalchemy.ext.hybrid import hybrid_property
from sqlalchemy.orm import aliased, declarative_base, relationship, sessionmaker, validates

from bank import settings

Base = declarative_base()


class Account(Base):
    """User account data

    Table Fields:
      - id  (Integer): Primary key for this table
      - name (String): Unique account name

    Relationships:
      - proposals     (Proposal): One to many
      - investments (Investment): One to many
    """

    __tablename__ = 'account'

    id = Column(Integer, primary_key=True, autoincrement=True)
    name = Column(String, nullable=False, unique=True)

    proposals = relationship('Proposal', back_populates='account', cascade="all,delete")
    investments = relationship('Investment', back_populates='account', cascade="all,delete")


class Proposal(Base):
    """Metadata for user proposals

    Table Fields:
      - id                 (Integer): Primary key for this table
      - account_id         (Integer): Primary key for the ``account`` table
      - start_date            (Date): The date when the proposal goes into effect
      - end_date              (Date): The proposal's expiration date
      - percent_notified   (Integer): Percent usage when account holder was last notified

    Relationships:
      - account            (Account): Many to one
      - allocations     (Allocation): One to many

    Hybrid Properties:
        - is_expired       (Boolean): Whether the proposal is expired or not
        - is_active        (Boolean): Whether the proposal is active or not
    """

    __tablename__ = 'proposal'

    id = Column(Integer, primary_key=True, autoincrement=True)
    account_id = Column(Integer, ForeignKey(Account.id))
    start_date = Column(Date, nullable=False)
    end_date = Column(Date, nullable=False)
    percent_notified = Column(Integer, nullable=False, default=0)

    account = relationship('Account', back_populates='proposals')
    allocations = relationship('Allocation', back_populates='proposal', cascade="all,delete")

    @validates('percent_notified')
    def _validate_percent_notified(self, key: str, value: int) -> int:
        """Verify the given value is between 0 and 100 (inclusive)

        Args:
            key: Name of the database column being tested
            value: The value to test

        Raises:
            ValueError: If the given value does not match required criteria
        """

        if 0 <= value <= 100:
            return value

        raise ValueError(f'Value for {key} column must be between 0 and 100 (got {value}).')

    @validates('end_date')
    def _validate_end_date(self, key: str, value: date) -> date:
        """Verify the proposal end date is after the start date

        Args:
            key: Name of the database column being tested
            value: The value to test

        Raises:
            ValueError: If the given value does not match required criteria
        """

        if self.start_date and value <= self.start_date:
            raise ValueError(f'Value for {key} column must come after the proposal start date')

        return value

    @hybrid_property
    def last_active_date(self) -> date:
        """The last date for which the parent investment is active"""

        return self.end_date - timedelta(days=1)

    @hybrid_property
    def is_expired(self) -> bool:
        """Whether the proposal is past its end date or has exhausted its allocation"""

        # The proposal expired today
        today = date.today()
        if today >= self.end_date:
            return True

        # Proposal has not started yet
        if today < self.start_date:
            return False

        has_allocations = bool(self.allocations)
        has_service_units = not all(alloc.is_exhausted for alloc in self.allocations)

        is_expired = not (has_allocations and has_service_units)

        return is_expired

    @is_expired.expression
    def is_expired(cls) -> bool:
        """SQL expression form of Proposal `is_expired` functionality"""

        today = date.today()
<<<<<<< HEAD
=======
        subquery = select(Proposal.id).join(Allocation) \
            .where(Proposal.start_date < today) \
            .where(Proposal.end_date >= today) \
            .where(Allocation.is_exhausted)
>>>>>>> bba6b7d2

        # Proposal does not have any active allocations
        subquery = select(Proposal.id).outerjoin(Allocation) \
            .where(Allocation.proposal_id == cls.id) \
            .where(not_(Allocation.is_exhausted)) \
            .where(today < Proposal.end_date)

        return and_(today >= Proposal.start_date, not_(cls.id.in_(subquery)))

    @hybrid_property
    def is_active(self) -> bool:
        """Whether the proposal is within its active date range and has available service units"""

        today = date.today()
        in_date_range = (self.start_date <= today) and (today < self.end_date)
<<<<<<< HEAD

        if in_date_range:
            has_allocations = bool(self.allocations)
            if has_allocations:
                has_service_units = not all(alloc.is_exhausted for alloc in self.allocations)
                if has_service_units:
                    return True

        return False

    @is_active.expression
    def is_active(cls) -> bool:
        """SQL expression form of Proposal `is_active` functionality

        Should not include .where(not_(Allocation.is_exhausted)) as it is possible
        that floating SUs may cause the allocation to remain active in update_status
        """

        today = date.today()

        aliasAllocation = aliased(Allocation)
        subquery = select(aliasAllocation.id) \
            .where(aliasAllocation.id == cls.id) \
            .where(and_(today >= cls.start_date, today < cls.end_date)) \
            .where(not_(Allocation.is_exhausted))
=======
        has_allocations = not all(alloc.is_exhausted for alloc in self.allocations)
        return in_date_range and has_allocations

    @is_active.expression
    def is_active(cls) -> bool:
        """SQL expression form of Proposal `is_active` functionality"""

        today = date.today()
        aliasAllocation = aliased(Allocation)
        subquery = select(aliasAllocation.id) \
            .where(aliasAllocation.id == cls.id) \
            .where(and_(today >= cls.start_date, today < cls.end_date))
>>>>>>> bba6b7d2

        return cls.id.in_(subquery)


class Allocation(Base):
    """Service unit allocations on individual clusters

    Values for the ``service_units_used`` column may exceed the ``service_units_total``
    column in situations where system administrators have bypassed the banking
    system and manually enabled continued usage of a cluster after an allocation
    has run out.

    Table Fields:
      - id                  (Integer): Primary key for this table
      - proposal_id      (ForeignKey): Primary key for the ``proposal`` table
      - cluster_name         (String): Name of the allocated cluster
      - service_units_total (Integer): Number of allocated service units
      - service_units_used  (Integer): Number of used service units

    Relationships:
      - proposal           (Proposal): Many to one

    Hybrid Properties:
        - is_exhausted       (Boolean): Whether the allocation has remaining service units to spend
    """

    __tablename__ = 'allocation'

    id = Column(Integer, primary_key=True, autoincrement=True)
    proposal_id = Column(Integer, ForeignKey(Proposal.id))
    cluster_name = Column(String, nullable=False)
    service_units_total = Column(Integer, nullable=False)
    service_units_used = Column(Integer, nullable=False, default=0)

    proposal = relationship('Proposal', back_populates='allocations')

    @validates('service_units_total', 'service_units_used')
    def _validate_service_units(self, key: str, value: int) -> int:
        """Verify whether a numerical value is non-negative

        Args:
            key: Name of the database column being tested
            value: The value to test

        Raises:
            ValueError: If the given value does not match required criteria
        """

        if value < 0:
            raise ValueError(f'Value for {key} column must be a non-negative integer (got {value}).')

        return value

    @validates('cluster_name')
    def _validate_cluster_name(self, key: str, value: str) -> str:
        """Verify a cluster name is defined in application settings

        Args:
            key: Name of the database column being tested
            value: The value to test

        Raises:
            ValueError: If the given value is not in application settings
        """

        if value not in settings.clusters:
            raise ValueError(f'Value {key} column is not a cluster name defined in application settings (got {value}).')

        return value

    @hybrid_property
    def is_exhausted(self) -> bool:
        """Whether the allocation has available service units"""

        return self.service_units_used >= self.service_units_total


class Investment(Base):
    """Service unit allocations granted in exchange for user investment

    Table Fields:
      - id            (Integer): Primary key for this table
      - account_id    (Integer): Primary key for the ``account`` table
      - start_date       (Date): Date the investment goes into effect
      - end_date         (Date): Expiration date of the investment
      - service_units (Integer): Total service units granted by an investment
      - rollover_sus  (Integer): Service units carried over from a previous investment
      - withdrawn_sus (Integer): Service units removed from this investment and into another
      - current_sus   (Integer): Total service units available in the investment

    Relationships:
      - account (Account): Many to one

    Hybrid Properties:
        - is_expired       (Boolean): Whether the investment is expired or not
        - is_active        (Boolean): Whether the investment is active or not
    """

    __tablename__ = 'investment'

    id = Column(Integer, primary_key=True, autoincrement=True)
    account_id = Column(Integer, ForeignKey(Account.id))
    start_date = Column(Date, nullable=False)
    end_date = Column(Date, nullable=False)
    service_units = Column(Integer, nullable=False)  # Initial allocation of service units
    rollover_sus = Column(Integer, nullable=False)  # Service units Carried over from previous investments
    withdrawn_sus = Column(Integer, nullable=False)  # Service units reallocated from this investment to another
    current_sus = Column(Integer, nullable=False)  # Initial service units plus those withdrawn from other investments

    account = relationship('Account', back_populates='investments')

    @validates('service_units')
    def _validate_service_units(self, key: str, value: int) -> int:
        """Verify whether a numerical value is positive

        Args:
            key: Name of the database column being tested
            value: The value to test

        Raises:
            ValueError: If the given value does not match required criteria
        """

        if value <= 0:
            raise ValueError(f'Value for {key} columns must be a positive integer (got {value}).')

        return value

    @validates('end')
    def _validate_end_date(self, key: str, value: date) -> date:
        """Verify the end date is after the start date

        Args:
            key: Name of the database column being tested
            value: The value to test

        Raises:
            ValueError: If the given value does not match required criteria
        """

        if self.start_date and value <= self.start_date:
            raise ValueError(f'Value for {key} column must come after the proposal start date')

        return value

    @hybrid_property
    def last_active_date(self) -> date:
        """The last date for which the parent investment is active"""

        return self.end_date - timedelta(days=1)

    @hybrid_property
    def is_expired(self) -> bool:
        """Return whether the investment is past its end date or has exhausted its allocation"""

        past_end = self.end_date <= date.today()
        spent_service_units = (self.current_sus <= 0) and (self.withdrawn_sus >= self.service_units)
        return past_end or spent_service_units

    @is_expired.expression
    def is_expired(cls) -> bool:
        """SQL expression form of Investment `is_expired` functionality"""

        #TODO Implement and test
        past_end = cls.end_date <= date.today()
        spent_service_units = (cls.current_sus <= 0) & (cls.withdrawn_sus >= cls.service_units)
        return  past_end | spent_service_units

    @hybrid_property
    def is_active(self) -> bool:
        """Return if the investment is within its active date range and has available service units"""

        today = date.today()
        in_date_range = (self.start_date <= today) & (today < self.end_date)
        has_service_units = (self.current_sus > 0) & (self.withdrawn_sus < self.service_units)
        return in_date_range and has_service_units

    @is_active.expression
    def is_active(cls) -> bool:
        """SQL expression form of Investment `is_active` functionality"""

        #TODO: Implement and test
        today = date.today()
        in_date_range = (cls.start_date <= today) & (today < cls.end_date)
        has_service_units = (cls.current_sus > 0) & (cls.withdrawn_sus < cls.service_units)
        return in_date_range & has_service_units

    @is_active.expression
    def is_active(cls) -> bool:
        """SQL expression form of Investment `is_active` functionality"""

        #TODO: Implement and test
        today = date.today()
        in_date_range = (cls.start_date <= today) & (today < cls.end_date)
        has_service_units = (cls.current_sus > 0) & (cls.withdrawn_sus < cls.service_units)
        return in_date_range & has_service_units


class DBConnection:
    """A configurable connection to the application database"""

    connection: Connection = None
    engine: Engine = None
    url: str = None
    metadata: MetaData = Base.metadata
    session = None

    @classmethod
    def configure(cls, url: str) -> None:
        """Update the connection information for the underlying database

        Changes made here will affect the entire running application

        Args:
            url: URL information for the application database
        """

        cls.url = url
        cls.engine = create_engine(cls.url)
        cls.metadata.create_all(cls.engine)
        cls.connection = cls.engine.connect()
        cls.session = sessionmaker(cls.engine)<|MERGE_RESOLUTION|>--- conflicted
+++ resolved
@@ -6,11 +6,7 @@
 
 from datetime import date, timedelta
 
-<<<<<<< HEAD
 from sqlalchemy import and_, Column, Date, ForeignKey, func, Integer, MetaData, not_, or_, String, create_engine, select
-=======
-from sqlalchemy import and_, Column, Date, ForeignKey, Integer, MetaData, not_, String, create_engine, select
->>>>>>> bba6b7d2
 from sqlalchemy.engine import Connection, Engine
 from sqlalchemy.ext.hybrid import hybrid_property
 from sqlalchemy.orm import aliased, declarative_base, relationship, sessionmaker, validates
@@ -136,13 +132,6 @@
         """SQL expression form of Proposal `is_expired` functionality"""
 
         today = date.today()
-<<<<<<< HEAD
-=======
-        subquery = select(Proposal.id).join(Allocation) \
-            .where(Proposal.start_date < today) \
-            .where(Proposal.end_date >= today) \
-            .where(Allocation.is_exhausted)
->>>>>>> bba6b7d2
 
         # Proposal does not have any active allocations
         subquery = select(Proposal.id).outerjoin(Allocation) \
@@ -158,7 +147,6 @@
 
         today = date.today()
         in_date_range = (self.start_date <= today) and (today < self.end_date)
-<<<<<<< HEAD
 
         if in_date_range:
             has_allocations = bool(self.allocations)
@@ -171,11 +159,7 @@
 
     @is_active.expression
     def is_active(cls) -> bool:
-        """SQL expression form of Proposal `is_active` functionality
-
-        Should not include .where(not_(Allocation.is_exhausted)) as it is possible
-        that floating SUs may cause the allocation to remain active in update_status
-        """
+        """SQL expression form of Proposal `is_active` functionality"""
 
         today = date.today()
 
@@ -184,20 +168,6 @@
             .where(aliasAllocation.id == cls.id) \
             .where(and_(today >= cls.start_date, today < cls.end_date)) \
             .where(not_(Allocation.is_exhausted))
-=======
-        has_allocations = not all(alloc.is_exhausted for alloc in self.allocations)
-        return in_date_range and has_allocations
-
-    @is_active.expression
-    def is_active(cls) -> bool:
-        """SQL expression form of Proposal `is_active` functionality"""
-
-        today = date.today()
-        aliasAllocation = aliased(Allocation)
-        subquery = select(aliasAllocation.id) \
-            .where(aliasAllocation.id == cls.id) \
-            .where(and_(today >= cls.start_date, today < cls.end_date))
->>>>>>> bba6b7d2
 
         return cls.id.in_(subquery)
 
@@ -364,7 +334,7 @@
         #TODO Implement and test
         past_end = cls.end_date <= date.today()
         spent_service_units = (cls.current_sus <= 0) & (cls.withdrawn_sus >= cls.service_units)
-        return  past_end | spent_service_units
+        return past_end | spent_service_units
 
     @hybrid_property
     def is_active(self) -> bool:
@@ -374,16 +344,6 @@
         in_date_range = (self.start_date <= today) & (today < self.end_date)
         has_service_units = (self.current_sus > 0) & (self.withdrawn_sus < self.service_units)
         return in_date_range and has_service_units
-
-    @is_active.expression
-    def is_active(cls) -> bool:
-        """SQL expression form of Investment `is_active` functionality"""
-
-        #TODO: Implement and test
-        today = date.today()
-        in_date_range = (cls.start_date <= today) & (today < cls.end_date)
-        has_service_units = (cls.current_sus > 0) & (cls.withdrawn_sus < cls.service_units)
-        return in_date_range & has_service_units
 
     @is_active.expression
     def is_active(cls) -> bool:
