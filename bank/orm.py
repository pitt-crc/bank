"""The ``orm`` module  provides a `sqlalchemy <https://www.sqlalchemy.org/>`_
based object relational mapper (ORM) for handling database interactions.
"""

from __future__ import annotations

from datetime import date, timedelta

<<<<<<< HEAD
from sqlalchemy import Column, Date, ForeignKey, Integer, MetaData, not_, or_, String, create_engine, select
=======
from sqlalchemy import Column, Date, ForeignKey, Integer, MetaData, not_, String, create_engine, select
>>>>>>> 16651358
from sqlalchemy.engine import Connection, Engine
from sqlalchemy.ext.hybrid import hybrid_property
from sqlalchemy.orm import declarative_base, relationship, sessionmaker, validates

from bank import settings

Base = declarative_base()


class Account(Base):
    """User account data

    Table Fields:
      - id  (Integer): Primary key for this table
      - name (String): Unique account name

    Relationships:
      - proposals     (Proposal): One to many
      - investments (Investment): One to many
    """

    __tablename__ = 'account'

    id = Column(Integer, primary_key=True, autoincrement=True)
    name = Column(String, nullable=False, unique=True)

    proposals = relationship('Proposal', back_populates='account', cascade="all,delete")
    investments = relationship('Investment', back_populates='account', cascade="all,delete")


class Proposal(Base):
    """Metadata for user proposals

    Table Fields:
      - id                 (Integer): Primary key for this table
      - account_id         (Integer): Primary key for the ``account`` table
      - start_date            (Date): The date when the proposal goes into effect
      - end_date              (Date): The proposal's expiration date
      - percent_notified   (Integer): Percent usage when account holder was last notified

    Relationships:
      - account        (Account): Many to one
      - allocations (Allocation): One to many
    """

    __tablename__ = 'proposal'

    id = Column(Integer, primary_key=True, autoincrement=True)
    account_id = Column(Integer, ForeignKey(Account.id))
    start_date = Column(Date, nullable=False)
    end_date = Column(Date, nullable=False)
    percent_notified = Column(Integer, nullable=False, default=0)

    account = relationship('Account', back_populates='proposals')
    allocations = relationship('Allocation', back_populates='proposal', cascade="all,delete")

    @validates('percent_notified')
    def _validate_percent_notified(self, key: str, value: int) -> int:
        """Verify the given value is between 0 and 100 (inclusive)

        Args:
            key: Name of the database column being tested
            value: The value to test

        Raises:
            ValueError: If the given value does not match required criteria
        """

        if 0 <= value <= 100:
            return value

        raise ValueError(f'Value for {key} column must be between 0 and 100 (got {value}).')

    @validates('end_date')
    def _validate_end_date(self, key: str, value: date) -> date:
        """Verify the proposal end date is after the start date

        Args:
            key: Name of the database column being tested
            value: The value to test

        Raises:
            ValueError: If the given value does not match required criteria
        """

        if self.start_date and value <= self.start_date:
            raise ValueError(f'Value for {key} column must come after the proposal start date')

        return value

    @hybrid_property
    def last_active_date(self) -> date:
        """The last date for which the parent investment is active"""

        return self.end_date - timedelta(days=1)

    @hybrid_property
    def is_expired(self) -> bool:
        """Whether the proposal is past its end date or has exhausted its allocation"""

        # The proposal expired today
        today = date.today()
        if today >= self.end_date:
            return True

        # Proposal has not started yet
        if today < self.start_date:
            return False

        has_allocations = bool(self.allocations)
        has_service_units = not all(alloc.is_exhausted for alloc in self.allocations)

        is_expired = not (has_allocations and has_service_units)

        return is_expired

    @is_expired.expression
    def is_expired(cls) -> bool:
        """SQL expression form of Proposal `is_expired` functionality"""

        today = date.today()

        # Proposal does not have any active allocations
        subquery = select(Proposal.id).outerjoin(Allocation) \
            .where(Proposal.start_date < today) \
            .where(Proposal.end_date >= today) \
<<<<<<< HEAD
            .where(or_(not_(Proposal.allocations.any()), Allocation.final_usage.is_not(None)))
=======
            .where(Allocation.is_exhausted)
>>>>>>> 16651358

        return cls.id.in_(subquery)

    @hybrid_property
    def is_active(self) -> bool:
        """Whether the proposal is within its active date range and has available service units"""

        today = date.today()
        in_date_range = (self.start_date <= today) and (today < self.end_date)
        has_allocations = not all(alloc.is_exhausted for alloc in self.allocations)
        return in_date_range and has_allocations

    @is_active.expression
    def is_active(cls) -> bool:
        """SQL expression form of Proposal `is_active` functionality"""

        today = date.today()
        subquery = select(Proposal.id).join(Allocation) \
            .where(Proposal.start_date <= today) \
            .where(today < Proposal.end_date) \
            .where(not_(Allocation.is_exhausted))

        return cls.id.in_(subquery)


class Allocation(Base):
    """Service unit allocations on individual clusters

    Values for the ``final_usage`` column may exceed the ``service_units``
    column in situations where system administrators have bypassed the banking
    system and manually enabled continued usage of a cluster after an allocation
    has run out.

    Table Fields:
      - id                  (Integer): Primary key for this table
      - proposal_id      (ForeignKey): Primary key for the ``proposal`` table
      - cluster_name         (String): Name of the allocated cluster
      - service_units_total (Integer): Number of allocated service units
      - service_units_used  (Integer): Number of used service units
      - final_usage         (Integer): Total service units utilized at proposal expiration

    Relationships:
      - proposal (Proposal): Many to one
    """

    __tablename__ = 'allocation'

    id = Column(Integer, primary_key=True, autoincrement=True)
    proposal_id = Column(Integer, ForeignKey(Proposal.id))
    cluster_name = Column(String, nullable=False)
    service_units_total = Column(Integer, nullable=False)
    service_units_used = Column(Integer, nullable=True)

    proposal = relationship('Proposal', back_populates='allocations')

    @validates('service_units_total', 'service_units_used')
    def _validate_service_units(self, key: str, value: int) -> int:
        """Verify whether a numerical value is non-negative

        Args:
            key: Name of the database column being tested
            value: The value to test

        Raises:
            ValueError: If the given value does not match required criteria
        """

        if value < 0:
            raise ValueError(f'Value for {key} column must be a non-negative integer (got {value}).')

        return value

    @validates('cluster_name')
    def _validate_cluster_name(self, key: str, value: str) -> str:
        """Verify a cluster name is defined in application settings

        Args:
            key: Name of the database column being tested
            value: The value to test

        Raises:
            ValueError: If the given value is not in application settings
        """

        if value not in settings.clusters:
            raise ValueError(f'Value {key} column is not a cluster name defined in application settings (got {value}).')

        return value

    @hybrid_property
    def is_exhausted(self) -> bool:
        """Whether the allocation has available service units"""

        return self.service_units_used >= self.service_units_total

    @is_exhausted.expression
    def is_exhausted(cls) -> bool:
        """SQL expression form of Allocation `is_exhausted` functionality"""

        subquery = select(Allocation.cluster_name) \
            .where(Allocation.service_units_used >= Allocation.service_units_total)

        return cls.cluster_name.in_(subquery)


class Investment(Base):
    """Service unit allocations granted in exchange for user investment

    Table Fields:
      - id            (Integer): Primary key for this table
      - account_id    (Integer): Primary key for the ``account`` table
      - start_date       (Date): Date the investment goes into effect
      - end_date         (Date): Expiration date of the investment
      - service_units (Integer): Total service units granted by an investment
      - rollover_sus  (Integer): Service units carried over from a previous investment
      - withdrawn_sus (Integer): Service units removed from this investment and into another
      - current_sus   (Integer): Total service units available in the investment

    Relationships:
      - account (Account): Many to one
    """

    __tablename__ = 'investment'

    id = Column(Integer, primary_key=True, autoincrement=True)
    account_id = Column(Integer, ForeignKey(Account.id))
    start_date = Column(Date, nullable=False)
    end_date = Column(Date, nullable=False)
    service_units = Column(Integer, nullable=False)  # Initial allocation of service units
    rollover_sus = Column(Integer, nullable=False)  # Service units Carried over from previous investments
    withdrawn_sus = Column(Integer, nullable=False)  # Service units reallocated from this investment to another
    current_sus = Column(Integer, nullable=False)  # Initial service units plus those withdrawn from other investments

    account = relationship('Account', back_populates='investments')

    @validates('service_units')
    def _validate_service_units(self, key: str, value: int) -> int:
        """Verify whether a numerical value is positive

        Args:
            key: Name of the database column being tested
            value: The value to test

        Raises:
            ValueError: If the given value does not match required criteria
        """

        if value <= 0:
            raise ValueError(f'Value for {key} columns must be a positive integer (got {value}).')

        return value

    @validates('end')
    def _validate_end_date(self, key: str, value: date) -> date:
        """Verify the end date is after the start date

        Args:
            key: Name of the database column being tested
            value: The value to test

        Raises:
            ValueError: If the given value does not match required criteria
        """

        if self.start_date and value <= self.start_date:
            raise ValueError(f'Value for {key} column must come after the proposal start date')

        return value

    @hybrid_property
    def last_active_date(self) -> date:
        """The last date for which the parent investment is active"""

        return self.end_date - timedelta(days=1)

    @hybrid_property
    def is_expired(self) -> bool:
        """Return whether the investment is past its end date or has exhausted its allocation"""

        past_end = self.end_date <= date.today()
        spent_service_units = (self.current_sus <= 0) and (self.withdrawn_sus >= self.service_units)
        return past_end or spent_service_units

    @is_expired.expression
    def is_expired(cls) -> bool:
        """SQL expression form of Investment `is_expired` functionality"""

        #TODO Implement and test
        past_end = cls.end_date <= date.today()
        spent_service_units = (cls.current_sus <= 0) & (cls.withdrawn_sus >= cls.service_units)
        return  past_end | spent_service_units

    @hybrid_property
    def is_active(self) -> bool:
        """Return if the investment is within its active date range and has available service units"""

        today = date.today()
        in_date_range = (self.start_date <= today) & (today < self.end_date)
        has_service_units = (self.current_sus > 0) & (self.withdrawn_sus < self.service_units)
        return in_date_range & has_service_units

    @is_active.expression
    def is_active(cls) -> bool:
        """SQL expression form of Investment `is_active` functionality"""

        #TODO: Implement and test
        today = date.today()
        in_date_range = (cls.start_date <= today) & (today < cls.end_date)
        has_service_units = (cls.current_sus > 0) & (cls.withdrawn_sus < cls.service_units)
        return in_date_range & has_service_units


class DBConnection:
    """A configurable connection to the application database"""

    connection: Connection = None
    engine: Engine = None
    url: str = None
    metadata: MetaData = Base.metadata
    session = None

    @classmethod
    def configure(cls, url: str) -> None:
        """Update the connection information for the underlying database

        Changes made here will affect the entire running application

        Args:
            url: URL information for the application database
        """

        cls.url = url
        cls.engine = create_engine(cls.url)
        cls.metadata.create_all(cls.engine)
        cls.connection = cls.engine.connect()
        cls.session = sessionmaker(cls.engine)<|MERGE_RESOLUTION|>--- conflicted
+++ resolved
@@ -6,11 +6,7 @@
 
 from datetime import date, timedelta
 
-<<<<<<< HEAD
 from sqlalchemy import Column, Date, ForeignKey, Integer, MetaData, not_, or_, String, create_engine, select
-=======
-from sqlalchemy import Column, Date, ForeignKey, Integer, MetaData, not_, String, create_engine, select
->>>>>>> 16651358
 from sqlalchemy.engine import Connection, Engine
 from sqlalchemy.ext.hybrid import hybrid_property
 from sqlalchemy.orm import declarative_base, relationship, sessionmaker, validates
@@ -137,11 +133,7 @@
         subquery = select(Proposal.id).outerjoin(Allocation) \
             .where(Proposal.start_date < today) \
             .where(Proposal.end_date >= today) \
-<<<<<<< HEAD
-            .where(or_(not_(Proposal.allocations.any()), Allocation.final_usage.is_not(None)))
-=======
-            .where(Allocation.is_exhausted)
->>>>>>> 16651358
+            .where(or_(not_(Proposal.allocations.any()), Allocation.is_exhausted))
 
         return cls.id.in_(subquery)
 
