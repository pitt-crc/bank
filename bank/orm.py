"""The ``orm`` module  provides a `sqlalchemy <https://www.sqlalchemy.org/>`_
based object relational mapper (ORM) for handling database interactions.
"""

from __future__ import annotations

from datetime import date, timedelta

<<<<<<< HEAD
from sqlalchemy import and_, Column, Date, ForeignKey, func, Integer, MetaData, not_, or_, String, create_engine, select
=======
from sqlalchemy import and_, Column, Date, ForeignKey, Integer, MetaData, not_, String, create_engine, select
>>>>>>> e226fb26
from sqlalchemy.engine import Connection, Engine
from sqlalchemy.ext.hybrid import hybrid_property
from sqlalchemy.orm import aliased, declarative_base, relationship, sessionmaker, validates

from bank import settings

Base = declarative_base()


class Account(Base):
    """User account data

    Table Fields:
      - id  (Integer): Primary key for this table
      - name (String): Unique account name

    Relationships:
      - proposals     (Proposal): One to many
      - investments (Investment): One to many
    """

    __tablename__ = 'account'

    id = Column(Integer, primary_key=True, autoincrement=True)
    name = Column(String, nullable=False, unique=True)

    proposals = relationship('Proposal', back_populates='account', cascade="all,delete")
    investments = relationship('Investment', back_populates='account', cascade="all,delete")


class Proposal(Base):
    """Metadata for user proposals

    Table Fields:
      - id                 (Integer): Primary key for this table
      - account_id         (Integer): Primary key for the ``account`` table
      - start_date            (Date): The date when the proposal goes into effect
      - end_date              (Date): The proposal's expiration date
      - percent_notified   (Integer): Percent usage when account holder was last notified

    Relationships:
      - account            (Account): Many to one
      - allocations     (Allocation): One to many

    Hybrid Properties:
        - is_expired       (Boolean): Whether the proposal is expired or not
        - is_active        (Boolean): Whether the proposal is active or not
    """

    __tablename__ = 'proposal'

    id = Column(Integer, primary_key=True, autoincrement=True)
    account_id = Column(Integer, ForeignKey(Account.id))
    start_date = Column(Date, nullable=False)
    end_date = Column(Date, nullable=False)
    percent_notified = Column(Integer, nullable=False, default=0)

    account = relationship('Account', back_populates='proposals')
    allocations = relationship('Allocation', back_populates='proposal', cascade="all,delete")

    @validates('percent_notified')
    def _validate_percent_notified(self, key: str, value: int) -> int:
        """Verify the given value is between 0 and 100 (inclusive)

        Args:
            key: Name of the database column being tested
            value: The value to test

        Raises:
            ValueError: If the given value does not match required criteria
        """

        if 0 <= value <= 100:
            return value

        raise ValueError(f'Value for {key} column must be between 0 and 100 (got {value}).')

    @validates('end_date')
    def _validate_end_date(self, key: str, value: date) -> date:
        """Verify the proposal end date is after the start date

        Args:
            key: Name of the database column being tested
            value: The value to test

        Raises:
            ValueError: If the given value does not match required criteria
        """

        if self.start_date and value <= self.start_date:
            raise ValueError(f'Value for {key} column must come after the proposal start date')

        return value

    @hybrid_property
    def last_active_date(self) -> date:
        """The last date for which the parent investment is active"""

        return self.end_date - timedelta(days=1)

    @hybrid_property
    def is_expired(self) -> bool:
        """Whether the proposal is past its end date or has exhausted its allocation"""

        # The proposal expired today
        today = date.today()
        if today >= self.end_date:
            return True

        # Proposal has not started yet
        if today < self.start_date:
            return False

        has_allocations = bool(self.allocations)
        has_service_units = not all(alloc.is_exhausted for alloc in self.allocations)

        is_expired = not (has_allocations and has_service_units)

        return is_expired

    @is_expired.expression
    def is_expired(cls) -> bool:
        """SQL expression form of Proposal `is_expired` functionality"""

        today = date.today()

        # Proposal does not have any active allocations
        subquery = select(Proposal.id).outerjoin(Allocation) \
            .where(Allocation.proposal_id == cls.id) \
            .where(not_(Allocation.is_exhausted)) \
            .where(today < Proposal.end_date)

        return and_(today >= Proposal.start_date, not_(cls.id.in_(subquery)))

    @hybrid_property
    def is_active(self) -> bool:
        """Whether the proposal is within its active date range and has available service units"""

        today = date.today()
        in_date_range = (self.start_date <= today) and (today < self.end_date)

        if in_date_range:
            has_allocations = bool(self.allocations)
            if has_allocations:
                has_service_units = not all(alloc.is_exhausted for alloc in self.allocations)
                if has_service_units:
                    return True

        return False

    @is_active.expression
    def is_active(cls) -> bool:
        """SQL expression form of Proposal `is_active` functionality"""

        today = date.today()
<<<<<<< HEAD
        subquery = select(Proposal.id).outerjoin(Allocation) \
            .where(Allocation.proposal_id == cls.id) \
            .where(and_(today >= Proposal.start_date, today < Proposal.end_date)) \
            .where(not_(Allocation.is_exhausted))
=======
        aliasAllocation = aliased(Allocation)
        subquery = select(aliasAllocation.id) \
            .where(aliasAllocation.id == cls.id) \
            .where(and_(today >= cls.start_date, today < cls.end_date))
>>>>>>> e226fb26

        return cls.id.in_(subquery)


class Allocation(Base):
    """Service unit allocations on individual clusters

    Values for the ``service_units_used`` column may exceed the ``service_units_total``
    column in situations where system administrators have bypassed the banking
    system and manually enabled continued usage of a cluster after an allocation
    has run out.

    Table Fields:
      - id                  (Integer): Primary key for this table
      - proposal_id      (ForeignKey): Primary key for the ``proposal`` table
      - cluster_name         (String): Name of the allocated cluster
      - service_units_total (Integer): Number of allocated service units
      - service_units_used  (Integer): Number of used service units

    Relationships:
      - proposal           (Proposal): Many to one

    Hybrid Properties:
        - is_exhausted       (Boolean): Whether the allocation has remaining service units to spend
    """

    __tablename__ = 'allocation'

    id = Column(Integer, primary_key=True, autoincrement=True)
    proposal_id = Column(Integer, ForeignKey(Proposal.id))
    cluster_name = Column(String, nullable=False)
    service_units_total = Column(Integer, nullable=False)
    service_units_used = Column(Integer, nullable=False, default=0)

    proposal = relationship('Proposal', back_populates='allocations')

    @validates('service_units_total', 'service_units_used')
    def _validate_service_units(self, key: str, value: int) -> int:
        """Verify whether a numerical value is non-negative

        Args:
            key: Name of the database column being tested
            value: The value to test

        Raises:
            ValueError: If the given value does not match required criteria
        """

        if value < 0:
            raise ValueError(f'Value for {key} column must be a non-negative integer (got {value}).')

        return value

    @validates('cluster_name')
    def _validate_cluster_name(self, key: str, value: str) -> str:
        """Verify a cluster name is defined in application settings

        Args:
            key: Name of the database column being tested
            value: The value to test

        Raises:
            ValueError: If the given value is not in application settings
        """

        if value not in settings.clusters:
            raise ValueError(f'Value {key} column is not a cluster name defined in application settings (got {value}).')

        return value

    @hybrid_property
    def is_exhausted(self) -> bool:
        """Whether the allocation has available service units"""

        return self.service_units_used >= self.service_units_total

<<<<<<< HEAD
    @is_exhausted.expression
    def is_exhausted(cls) -> bool:
        """SQL expression form of Allocation `is_exhausted` functionality"""

        subquery = select(Allocation.id) \
            .where(Allocation.service_units_used >= Allocation.service_units_total)

        return cls.id.in_(subquery)

=======
>>>>>>> e226fb26

class Investment(Base):
    """Service unit allocations granted in exchange for user investment

    Table Fields:
      - id            (Integer): Primary key for this table
      - account_id    (Integer): Primary key for the ``account`` table
      - start_date       (Date): Date the investment goes into effect
      - end_date         (Date): Expiration date of the investment
      - service_units (Integer): Total service units granted by an investment
      - rollover_sus  (Integer): Service units carried over from a previous investment
      - withdrawn_sus (Integer): Service units removed from this investment and into another
      - current_sus   (Integer): Total service units available in the investment

    Relationships:
      - account (Account): Many to one

    Hybrid Properties:
        - is_expired       (Boolean): Whether the investment is expired or not
        - is_active        (Boolean): Whether the investment is active or not
    """

    __tablename__ = 'investment'

    id = Column(Integer, primary_key=True, autoincrement=True)
    account_id = Column(Integer, ForeignKey(Account.id))
    start_date = Column(Date, nullable=False)
    end_date = Column(Date, nullable=False)
    service_units = Column(Integer, nullable=False)  # Initial allocation of service units
    rollover_sus = Column(Integer, nullable=False)  # Service units Carried over from previous investments
    withdrawn_sus = Column(Integer, nullable=False)  # Service units reallocated from this investment to another
    current_sus = Column(Integer, nullable=False)  # Initial service units plus those withdrawn from other investments

    account = relationship('Account', back_populates='investments')

    @validates('service_units')
    def _validate_service_units(self, key: str, value: int) -> int:
        """Verify whether a numerical value is positive

        Args:
            key: Name of the database column being tested
            value: The value to test

        Raises:
            ValueError: If the given value does not match required criteria
        """

        if value <= 0:
            raise ValueError(f'Value for {key} columns must be a positive integer (got {value}).')

        return value

    @validates('end')
    def _validate_end_date(self, key: str, value: date) -> date:
        """Verify the end date is after the start date

        Args:
            key: Name of the database column being tested
            value: The value to test

        Raises:
            ValueError: If the given value does not match required criteria
        """

        if self.start_date and value <= self.start_date:
            raise ValueError(f'Value for {key} column must come after the proposal start date')

        return value

    @hybrid_property
    def last_active_date(self) -> date:
        """The last date for which the parent investment is active"""

        return self.end_date - timedelta(days=1)

    @hybrid_property
    def is_expired(self) -> bool:
        """Return whether the investment is past its end date or has exhausted its allocation"""

        past_end = self.end_date <= date.today()
        spent_service_units = (self.current_sus <= 0) and (self.withdrawn_sus >= self.service_units)
        return past_end or spent_service_units

    @is_expired.expression
    def is_expired(cls) -> bool:
        """SQL expression form of Investment `is_expired` functionality"""

        #TODO Implement and test
        past_end = cls.end_date <= date.today()
        spent_service_units = (cls.current_sus <= 0) & (cls.withdrawn_sus >= cls.service_units)
        return  past_end | spent_service_units

    @hybrid_property
    def is_active(self) -> bool:
        """Return if the investment is within its active date range and has available service units"""

        today = date.today()
        in_date_range = (self.start_date <= today) & (today < self.end_date)
        has_service_units = (self.current_sus > 0) & (self.withdrawn_sus < self.service_units)
        return in_date_range and has_service_units

    @is_active.expression
    def is_active(cls) -> bool:
        """SQL expression form of Investment `is_active` functionality"""

        #TODO: Implement and test
        today = date.today()
        in_date_range = (cls.start_date <= today) & (today < cls.end_date)
        has_service_units = (cls.current_sus > 0) & (cls.withdrawn_sus < cls.service_units)
        return in_date_range & has_service_units


class DBConnection:
    """A configurable connection to the application database"""

    connection: Connection = None
    engine: Engine = None
    url: str = None
    metadata: MetaData = Base.metadata
    session = None

    @classmethod
    def configure(cls, url: str) -> None:
        """Update the connection information for the underlying database

        Changes made here will affect the entire running application

        Args:
            url: URL information for the application database
        """

        cls.url = url
        cls.engine = create_engine(cls.url)
        cls.metadata.create_all(cls.engine)
        cls.connection = cls.engine.connect()
        cls.session = sessionmaker(cls.engine)<|MERGE_RESOLUTION|>--- conflicted
+++ resolved
@@ -6,11 +6,7 @@
 
 from datetime import date, timedelta
 
-<<<<<<< HEAD
 from sqlalchemy import and_, Column, Date, ForeignKey, func, Integer, MetaData, not_, or_, String, create_engine, select
-=======
-from sqlalchemy import and_, Column, Date, ForeignKey, Integer, MetaData, not_, String, create_engine, select
->>>>>>> e226fb26
 from sqlalchemy.engine import Connection, Engine
 from sqlalchemy.ext.hybrid import hybrid_property
 from sqlalchemy.orm import aliased, declarative_base, relationship, sessionmaker, validates
@@ -163,20 +159,18 @@
 
     @is_active.expression
     def is_active(cls) -> bool:
-        """SQL expression form of Proposal `is_active` functionality"""
-
-        today = date.today()
-<<<<<<< HEAD
-        subquery = select(Proposal.id).outerjoin(Allocation) \
-            .where(Allocation.proposal_id == cls.id) \
-            .where(and_(today >= Proposal.start_date, today < Proposal.end_date)) \
-            .where(not_(Allocation.is_exhausted))
-=======
+        """SQL expression form of Proposal `is_active` functionality
+
+        Should not include .where(not_(Allocation.is_exhausted)) as it is possible
+        that floating SUs may cause the allocation to remain active in update_status
+        """
+
+        today = date.today()
+
         aliasAllocation = aliased(Allocation)
         subquery = select(aliasAllocation.id) \
             .where(aliasAllocation.id == cls.id) \
             .where(and_(today >= cls.start_date, today < cls.end_date))
->>>>>>> e226fb26
 
         return cls.id.in_(subquery)
 
@@ -253,18 +247,6 @@
 
         return self.service_units_used >= self.service_units_total
 
-<<<<<<< HEAD
-    @is_exhausted.expression
-    def is_exhausted(cls) -> bool:
-        """SQL expression form of Allocation `is_exhausted` functionality"""
-
-        subquery = select(Allocation.id) \
-            .where(Allocation.service_units_used >= Allocation.service_units_total)
-
-        return cls.id.in_(subquery)
-
-=======
->>>>>>> e226fb26
 
 class Investment(Base):
     """Service unit allocations granted in exchange for user investment
