"""Wrappers around Slurm command line utilities.

API Reference
-------------
"""

from __future__ import annotations

from logging import getLogger
<<<<<<< HEAD
from typing import Dict, Set
=======
from typing import Dict, Optional, Union, Collection
>>>>>>> bba6b7d2

from bank import settings
from bank.exceptions import *
from bank.system.shell import ShellCmd

LOG = getLogger('bank.system.slurm')


class Slurm:
    """High level interface for Slurm commandline utilities"""

    @staticmethod
    def is_installed() -> bool:
        """Return whether ``sacctmgr`` is installed on the host machine"""

        LOG.debug('Checking for Slurm installation')

        try:
            cmd = ShellCmd('sacctmgr --version')
            cmd.raise_if_err()

        # We catch all exceptions, but explicitly list the common cases for reference
        except (CmdError, FileNotFoundError, Exception):
            LOG.debug('Slurm is not installed.')
            return False

        LOG.debug(f'Found Slurm version "{cmd.out}"')
        return True

    @classmethod
    def cluster_names(cls) -> Set[str]:
        """Return cluster names configured with Slurm

        Returns:
            A tuple of cluster names
        """

        cmd = ShellCmd('sacctmgr show clusters format=Cluster --noheader --parsable2')
        cmd.raise_if_err()

        clusters = set(cmd.out.split())
        LOG.debug(f'Found Slurm clusters {clusters}')
        return clusters


class SlurmAccount:
    """Common administrative tasks relating to Slurm user accounts"""

    def __init__(self, account_name: str) -> None:
        """A Slurm user account

        Args:
            account_name: The name of the Slurm account

        Raises:
            SystemError: If the ``sacctmgr`` utility is not installed
            SlurmAccountNotFoundError: If an account with the given name does not exist
        """

        self._account = account_name
        if not Slurm.is_installed():
            LOG.error('SystemError: Slurm is not installed')
            raise SystemError('The Slurm ``sacctmgr`` utility is not installed.')

        if not self.check_account_exists(account_name):
            LOG.error(f'SlurmAccountNotFoundError: Could not instantiate SlurmAccount for username {account_name}. No account exists.')
            raise SlurmAccountNotFoundError(f'No Slurm account for username {account_name}')

    @property
    def account_name(self) -> str:
        """The name of the Slurm account being administered"""

        return self._account

    @staticmethod
    def check_account_exists(account_name: str) -> bool:
        """Return whether the given Slurm account exists

        Args:
            account_name: The name of the Slurm account

        Returns:
            Boolean value indicating whether the account exists
        """

        cmd = ShellCmd(f'sacctmgr -n show assoc account={account_name}')
        return bool(cmd.out)

    def get_locked_state(self, cluster: str) -> bool:
        """Return whether the current slurm account is locked

        Args:
            cluster: Name of the cluster to get the lock state for

        Returns:
            Whether the user is locked out on ANY of the given clusters

        Raises:
            SlurmClusterNotFoundError: If the given slurm cluster does not exist
        """

        if cluster not in Slurm.cluster_names():
            raise SlurmClusterNotFoundError(f'Cluster {cluster} is not configured with Slurm')

        cmd = f'sacctmgr -n -P show assoc account={self.account_name} format=GrpTresRunMins clusters={cluster}'
        return 'cpu=0' in ShellCmd(cmd).out

    def set_locked_state(self, lock_state: bool, cluster: str) -> None:
        """Lock or unlock the current slurm account

        Args:
            lock_state: Whether to lock (``True``) or unlock (``False``) the user account
            cluster: Name of the cluster to get the lock state for. Defaults to all clusters.

        Raises:
            SlurmClusterNotFoundError: If the given slurm cluster does not exist
        """

        LOG.info(f'Updating lock state for Slurm account {self.account_name} to {lock_state}')
        if cluster not in Slurm.cluster_names():
            raise SlurmClusterNotFoundError(f'Cluster {cluster} is not configured with Slurm')

        lock_state_int = 0 if lock_state else -1
        ShellCmd(
            f'sacctmgr -i modify account where account={self.account_name} cluster={cluster} set GrpTresRunMins=cpu={lock_state_int}'
        ).raise_if_err()

    def get_cluster_usage_per_user(self, cluster: str, in_hours: bool = True) -> Dict[str, int]:
        """Return the raw account usage per user on a given cluster

        Args:
            cluster: The name of the cluster
            in_hours: Return usage in units of hours instead of seconds

        Returns:
            A dictionary with the number of service units used by each user in the account

        Raises:
            SlurmClusterNotFoundError: If the given slurm cluster does not exist
        """

        if cluster and cluster not in Slurm.cluster_names():
            raise SlurmClusterNotFoundError(f'Cluster {cluster} is not configured with Slurm')

        cmd = ShellCmd(f"sshare -A {self.account_name} -M {cluster} -P -a -o User,RawUsage")
        header, *data = cmd.out.split('\n')[1:]

        out_data = dict()
        for line in data:
            user, usage = line.split('|')
            usage = int(usage)
            if in_hours:  # Convert from seconds to hours
                usage //= 3600

            out_data[user] = usage

        return out_data

    def get_cluster_usage_total(
            self,
            cluster: Optional[Union[str, Collection[str]]] = None,
            in_hours: bool = True) -> int:

        """Return the raw account usage total on one or more clusters

        Args:
            cluster: A string (or list of strings) of clusters to display compute a total for, default is all clusters
            in_hours: Boolean to return usage in units of hours instead of seconds

        Returns:
            The account's total usage across all of its users, across all clusters provided
        """

        # Default to all clusters in settings.clusters if not specified as an argument
        clusters = (cluster, ) or settings.clusters

        total = 0
        for cluster_name in clusters:
            user_usage = self.get_cluster_usage_per_user(cluster_name, in_hours)
            total += sum(user_usage.values())

        return total

    def reset_raw_usage(self) -> None:
        """Reset the raw account usage on all clusters to zero"""

        # At the time of writing, the sacctmgr utility does not support setting
        # RawUsage to any value other than zero

        LOG.info(f'Resetting cluster usage for Slurm account {self.account_name}')
        clusters_as_str = ','.join(settings.clusters)
        ShellCmd(f'sacctmgr -i modify account where account={self.account_name} cluster={clusters_as_str} set RawUsage=0')<|MERGE_RESOLUTION|>--- conflicted
+++ resolved
@@ -7,11 +7,7 @@
 from __future__ import annotations
 
 from logging import getLogger
-<<<<<<< HEAD
-from typing import Dict, Set
-=======
-from typing import Dict, Optional, Union, Collection
->>>>>>> bba6b7d2
+from typing import Dict, Optional, Union, Collection, Set
 
 from bank import settings
 from bank.exceptions import *
@@ -77,7 +73,8 @@
             raise SystemError('The Slurm ``sacctmgr`` utility is not installed.')
 
         if not self.check_account_exists(account_name):
-            LOG.error(f'SlurmAccountNotFoundError: Could not instantiate SlurmAccount for username {account_name}. No account exists.')
+            LOG.error(
+                f'SlurmAccountNotFoundError: Could not instantiate SlurmAccount for username {account_name}. No account exists.')
             raise SlurmAccountNotFoundError(f'No Slurm account for username {account_name}')
 
     @property
@@ -171,9 +168,9 @@
         return out_data
 
     def get_cluster_usage_total(
-            self,
-            cluster: Optional[Union[str, Collection[str]]] = None,
-            in_hours: bool = True) -> int:
+        self,
+        cluster: Optional[Union[str, Collection[str]]] = None,
+        in_hours: bool = True) -> int:
 
         """Return the raw account usage total on one or more clusters
 
@@ -186,7 +183,7 @@
         """
 
         # Default to all clusters in settings.clusters if not specified as an argument
-        clusters = (cluster, ) or settings.clusters
+        clusters = (cluster,) or settings.clusters
 
         total = 0
         for cluster_name in clusters:
@@ -203,4 +200,5 @@
 
         LOG.info(f'Resetting cluster usage for Slurm account {self.account_name}')
         clusters_as_str = ','.join(settings.clusters)
-        ShellCmd(f'sacctmgr -i modify account where account={self.account_name} cluster={clusters_as_str} set RawUsage=0')+        ShellCmd(
+            f'sacctmgr -i modify account where account={self.account_name} cluster={clusters_as_str} set RawUsage=0')