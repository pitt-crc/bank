"""Wrappers around Slurm command line utilities.
API Reference
-------------
"""

from __future__ import annotations

from logging import getLogger
from typing import Dict, Optional, Union, Collection

from bank import settings
from bank.exceptions import *
from bank.system.shell import ShellCmd

LOG = getLogger('bank.system.slurm')


class Slurm:
    """High level interface for Slurm commandline utilities"""

    @staticmethod
    def is_installed() -> bool:
        """Return whether ``sacctmgr`` is installed on the host machine"""

        LOG.debug('Checking for Slurm installation')

        try:
            cmd = ShellCmd('sacctmgr -V')
            cmd.raise_if_err()

        # We catch all exceptions, but explicitly list the common cases for reference
        except (CmdError, FileNotFoundError, Exception):
            LOG.debug('Slurm is not installed.')
            return False

        version = cmd.out.lstrip('slurm ')
        LOG.debug(f'Found Slurm version {version}')
        return True

    @classmethod
    def cluster_names(cls) -> tuple[str]:
        """Return cluster names configured with Slurm
        Returns:
            A tuple of cluster names
        """

        cmd = ShellCmd('sacctmgr show clusters format=Cluster  --noheader --parsable2')
        cmd.raise_if_err()

        clusters = cmd.out.split()
        LOG.debug(f'Found Slurm clusters {clusters}')
        return clusters
    
    @staticmethod    
    def partition_names(cluster: str) -> tuple[str]:
        """Return partition names within cluster configured with Slurm
        Returns:
            A tuple of partition names within the cluster specified by cluster
        """

        cmd = ShellCmd(f'sinfo -M {cluster} -o "%P" --noheader')
        cmd.raise_if_err()

        partitions = cmd.out.split()
      
        return partitions        


class SlurmAccount:
    """Common administrative tasks relating to Slurm user accounts"""

    def __init__(self, account_name: str) -> None:
        """A Slurm user account
        Args:
            account_name: The name of the Slurm account
        Raises:
            SystemError: If the ``sacctmgr`` utility is not installed
            SlurmAccountNotFoundError: If an account with the given name does not exist
        """

        self._account = account_name
        if not Slurm.is_installed():
            LOG.error('SystemError: Slurm is not installed')
            raise SystemError('The Slurm ``sacctmgr`` utility is not installed.')

        if not self.check_account_exists(account_name):
            LOG.error(f'SlurmAccountNotFoundError: Could not instantiate SlurmAccount for username {account_name}. No account exists.')
            raise SlurmAccountNotFoundError(f'No Slurm account for username {account_name}')

    @property
    def account_name(self) -> str:
        """The name of the Slurm account being administered"""

        return self._account

    @staticmethod
    def check_account_exists(account_name: str) -> bool:
        """Return whether the given Slurm account exists
        Args:
            account_name: The name of the Slurm account
        Returns:
            Boolean value indicating whether the account exists
        """

        cmd = ShellCmd(f'sacctmgr -n show assoc account={account_name}')
        return bool(cmd.out)

    def get_locked_state(self, cluster: str) -> bool:
        """Return whether the current slurm account is locked
        Args:
            cluster: Name of the cluster to get the lock state for
        Returns:
<<<<<<< HEAD
            Whether the user is locked out from ANY of the given clusters
=======
            Whether the user is locked out on ANY of the given clusters

>>>>>>> e40ee960
        Raises:
            SlurmClusterNotFoundError: If the given slurm cluster does not exist
        """

        if cluster not in Slurm.cluster_names():
            raise SlurmClusterNotFoundError(f'Cluster {cluster} is not configured with Slurm')

        cmd = f'sacctmgr -n -P show assoc account={self.account_name} format=GrpTresRunMins clusters={cluster}'
        return 'cpu=0' in ShellCmd(cmd).out

    def set_locked_state(self, lock_state: bool, cluster: str) -> None:
        """Lock or unlock the current slurm account (except for two accounts 'isenocak' and 'eschneider' with purchased partitions within gpu cluster, as speficied in update_status)
        Args:
            lock_state: Whether to lock (``True``) or unlock (``False``) the user account
            cluster: Name of the cluster to get the lock state for. Defaults to all clusters.
        Raises:
            SlurmClusterNotFoundError: If the given slurm cluster does not exist
        """

        LOG.info(f'Updating lock state for Slurm account {self.account_name} to {lock_state}')
        if cluster not in Slurm.cluster_names():
            raise SlurmClusterNotFoundError(f'Cluster {cluster} is not configured with Slurm')

        lock_state_int = 0 if lock_state else -1
        ShellCmd(f'sacctmgr -i modify account where account={self.account_name} cluster={cluster} set GrpTresRunMins=cpu={lock_state_int}').raise_if_err()
          

<<<<<<< HEAD
    def get_cluster_usage(self, cluster: str, in_hours: bool = False) -> Dict[str, int]:
        """Return the raw account usage on a given cluster
=======
    def get_cluster_usage_per_user(self, cluster: str, in_hours: bool = True) -> Dict[str, int]:
        """Return the raw account usage per user on a given cluster

>>>>>>> e40ee960
        Args:
            cluster: The name of the cluster
            in_hours: Return usage in units of hours instead of seconds
        Returns:
            A dictionary with the number of service units used by each user in the account
        Raises:
            SlurmClusterNotFoundError: If the given slurm cluster does not exist
        """

        if cluster and cluster not in Slurm.cluster_names():
            raise SlurmClusterNotFoundError(f'Cluster {cluster} is not configured with Slurm')

        cmd = ShellCmd(f"sshare -A {self.account_name} -M {cluster} -P -a -o User,RawUsage")
        header, *data = cmd.out.split('\n')[1:]

        out_data = dict()
        for line in data:
            user, usage = line.split('|')
            usage = int(usage)
            if in_hours:  # Convert from seconds to hours
                usage //= 3600

            out_data[user] = usage

        return out_data

<<<<<<< HEAD
    def get_total_usage(self, in_hours: bool = True) -> int:
        """Return the raw account usage across all clusters
        Args:
            in_hours: Return usage in units of hours instead of seconds
=======
    def get_cluster_usage_total(
            self,
            cluster: Optional[Union[str, Collection[str]]] = None,
            in_hours: bool = True) -> int:

        """Return the raw account usage total on one or more clusters

        Args:
            cluster: A string (or list of strings) of clusters to display compute a total for, default is all clusters
            in_hours: Boolean to return usage in units of hours instead of seconds

>>>>>>> e40ee960
        Returns:
            The account's total usage across all of its users, across all clusters provided
        """

        # Default to all clusters in settings.clusters if not specified as an argument
        clusters = (cluster, ) or settings.clusters

        total = 0
        for cluster_name in clusters:
            user_usage = self.get_cluster_usage_per_user(cluster_name, in_hours)
            total += sum(user_usage.values())

        return total

    def reset_raw_usage(self) -> None:
        """Reset the raw account usage on all clusters to zero"""

        # At the time of writing, the sacctmgr utility does not support setting
        # RawUsage to any value other than zero

        LOG.info(f'Resetting cluster usage for Slurm account {self.account_name}')
        clusters_as_str = ','.join(settings.clusters)
        ShellCmd(f'sacctmgr -i modify account where account={self.account_name} cluster={clusters_as_str} set RawUsage=0')<|MERGE_RESOLUTION|>--- conflicted
+++ resolved
@@ -1,4 +1,5 @@
 """Wrappers around Slurm command line utilities.
+
 API Reference
 -------------
 """
@@ -40,6 +41,7 @@
     @classmethod
     def cluster_names(cls) -> tuple[str]:
         """Return cluster names configured with Slurm
+
         Returns:
             A tuple of cluster names
         """
@@ -50,8 +52,8 @@
         clusters = cmd.out.split()
         LOG.debug(f'Found Slurm clusters {clusters}')
         return clusters
-    
-    @staticmethod    
+
+    @staticmethod
     def partition_names(cluster: str) -> tuple[str]:
         """Return partition names within cluster configured with Slurm
         Returns:
@@ -62,8 +64,8 @@
         cmd.raise_if_err()
 
         partitions = cmd.out.split()
-      
-        return partitions        
+
+        return partitions
 
 
 class SlurmAccount:
@@ -71,8 +73,10 @@
 
     def __init__(self, account_name: str) -> None:
         """A Slurm user account
+
         Args:
             account_name: The name of the Slurm account
+
         Raises:
             SystemError: If the ``sacctmgr`` utility is not installed
             SlurmAccountNotFoundError: If an account with the given name does not exist
@@ -96,8 +100,10 @@
     @staticmethod
     def check_account_exists(account_name: str) -> bool:
         """Return whether the given Slurm account exists
+
         Args:
             account_name: The name of the Slurm account
+
         Returns:
             Boolean value indicating whether the account exists
         """
@@ -107,15 +113,13 @@
 
     def get_locked_state(self, cluster: str) -> bool:
         """Return whether the current slurm account is locked
+
         Args:
             cluster: Name of the cluster to get the lock state for
-        Returns:
-<<<<<<< HEAD
-            Whether the user is locked out from ANY of the given clusters
-=======
+
+        Returns:
             Whether the user is locked out on ANY of the given clusters
 
->>>>>>> e40ee960
         Raises:
             SlurmClusterNotFoundError: If the given slurm cluster does not exist
         """
@@ -127,10 +131,12 @@
         return 'cpu=0' in ShellCmd(cmd).out
 
     def set_locked_state(self, lock_state: bool, cluster: str) -> None:
-        """Lock or unlock the current slurm account (except for two accounts 'isenocak' and 'eschneider' with purchased partitions within gpu cluster, as speficied in update_status)
+        """Lock or unlock the current slurm account
+        (except for two accounts 'isenocak' and 'eschneider' with purchased partitions within gpu cluster, as speficied in update_status)
         Args:
             lock_state: Whether to lock (``True``) or unlock (``False``) the user account
             cluster: Name of the cluster to get the lock state for. Defaults to all clusters.
+
         Raises:
             SlurmClusterNotFoundError: If the given slurm cluster does not exist
         """
@@ -141,21 +147,17 @@
 
         lock_state_int = 0 if lock_state else -1
         ShellCmd(f'sacctmgr -i modify account where account={self.account_name} cluster={cluster} set GrpTresRunMins=cpu={lock_state_int}').raise_if_err()
-          
-
-<<<<<<< HEAD
-    def get_cluster_usage(self, cluster: str, in_hours: bool = False) -> Dict[str, int]:
-        """Return the raw account usage on a given cluster
-=======
+
     def get_cluster_usage_per_user(self, cluster: str, in_hours: bool = True) -> Dict[str, int]:
         """Return the raw account usage per user on a given cluster
 
->>>>>>> e40ee960
         Args:
             cluster: The name of the cluster
             in_hours: Return usage in units of hours instead of seconds
+
         Returns:
             A dictionary with the number of service units used by each user in the account
+
         Raises:
             SlurmClusterNotFoundError: If the given slurm cluster does not exist
         """
@@ -177,12 +179,6 @@
 
         return out_data
 
-<<<<<<< HEAD
-    def get_total_usage(self, in_hours: bool = True) -> int:
-        """Return the raw account usage across all clusters
-        Args:
-            in_hours: Return usage in units of hours instead of seconds
-=======
     def get_cluster_usage_total(
             self,
             cluster: Optional[Union[str, Collection[str]]] = None,
@@ -194,7 +190,6 @@
             cluster: A string (or list of strings) of clusters to display compute a total for, default is all clusters
             in_hours: Boolean to return usage in units of hours instead of seconds
 
->>>>>>> e40ee960
         Returns:
             The account's total usage across all of its users, across all clusters provided
         """
