--- conflicted
+++ resolved
@@ -87,15 +87,8 @@
             raise SystemError('The Slurm ``sacctmgr`` utility is not installed.')
 
         if not self.check_account_exists(account_name):
-<<<<<<< HEAD
-            LOG.error(
-                f'SlurmAccountNotFoundError: Could not instantiate SlurmAccount for '
-                f'username {account_name}. No account exists.')
-            raise SlurmAccountNotFoundError(f'No Slurm account for username {account_name}')
-=======
             LOG.error(f'AccountNotFoundError: No Slurm account for username {account_name}.')
             raise AccountNotFoundError(f'No Slurm account for username {account_name}')
->>>>>>> 3e4e5bf0
 
     @property
     def account_name(self) -> str:
@@ -204,7 +197,7 @@
         """
 
         # Default to all clusters in settings.clusters if not specified as an argument
-        clusters = (cluster,) or settings.clusters
+        clusters = (cluster, ) or settings.clusters
 
         total = 0
         for cluster_name in clusters:
@@ -220,5 +213,5 @@
         # RawUsage to any value other than zero
 
         LOG.info(f'Resetting cluster usage for Slurm account {self.account_name}')
-        clusters_str = ','.join(settings.clusters)
-        ShellCmd(f'sacctmgr -i modify account where account={self.account_name} cluster={clusters_str} set RawUsage=0')+        clusters_as_str = ','.join(settings.clusters)
+        ShellCmd(f'sacctmgr -i modify account where account={self.account_name} cluster={clusters_as_str} set RawUsage=0')