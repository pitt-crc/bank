--- conflicted
+++ resolved
@@ -7,11 +7,7 @@
 from __future__ import annotations
 
 from logging import getLogger
-<<<<<<< HEAD
 from typing import Dict, Optional, Union, Collection
-=======
-from typing import Dict, Optional
->>>>>>> 1ead4294
 
 from bank import settings
 from bank.exceptions import *
@@ -171,14 +167,11 @@
 
         return out_data
 
-<<<<<<< HEAD
     def get_cluster_usage_total(
             self,
             cluster: Optional[Union[str, Collection[str]]] = None,
             in_hours: bool = True) -> int:
-=======
-    def get_cluster_usage_total(self, cluster: Optional[str] = None, in_hours: bool = True) -> int:
->>>>>>> 1ead4294
+
         """Return the raw account usage total on one or more clusters
 
         Args:
