"""Wrappers around the ``slurm`` command line utility.

API Reference
-------------
"""

from __future__ import annotations

import re
from logging import getLogger
from typing import Dict, Optional

from environ import environ

from bank import settings
from bank.exceptions import CmdError, SlurmAccountNotFoundError
from .shell import ShellCmd

ENV = environ.Env()
LOG = getLogger('bank.system.slurm')


class Slurm:
    """High level interface for the suite of slurm commandline utilities"""

    @staticmethod
    def is_installed() -> bool:
        """Return whether ``sacctmgr`` is installed on the host machine"""

        try:
            cmd = ShellCmd('sacctmgr -V')
            cmd.raise_err()
            return cmd.out.startswith('slurm')

        # We catch all exceptions, but explicitly list the
        # common cases for reference by curious developers
        except (CmdError, FileNotFoundError, Exception):
            return False

    @classmethod
    def cluster_names(cls) -> tuple[str]:
        """Return cluster names configured with slurm

        Returns:
            A tuple of cluster names
        """

        # Get cluster names using squeue to fetch all running jobs for a non-existent username
        output = ShellCmd('squeue -u fakeuser -M all').out
        regex_pattern = re.compile(r'CLUSTER: (.*)\n')
        return tuple(set(re.findall(regex_pattern, output)))


class SlurmAccount:
    """Common administrative tasks relating to Slurm user accounts"""

    def __init__(self, account_name: str) -> None:
        """A Slurm user account

        Args:
            account_name: The name of the slurm account

        Raises:
            SystemError: When the ``sacctmgr`` utility is not installed
            SlurmAccountNotFoundError: If the given account name does not exist
        """

        self._account = account_name
        if not Slurm.is_installed():
            LOG.error('System error: Slurm is not installed')
            raise SystemError('The Slurm ``sacctmgr`` utility is not installed.')

        if not self.check_account_exists(account_name):
            LOG.debug(f'Could not instantiate SlurmAccount for username {account_name}. No account exists.')
            raise SlurmAccountNotFoundError(f'No Slurm account for username {account_name}')

    def __repr__(self) -> str:
        return self._account

    @property
    def account_name(self) -> str:
        """The name of the slurm account being administered"""

        return self._account

    @staticmethod
    def check_account_exists(account_name: str) -> bool:
        """Return whether the given slurm account exists

        Args:
            account_name: The name of the slurm account

        Returns:
            Boolean value indicating whether the account exists
        """

        cmd = ShellCmd(f'sacctmgr -n show assoc account={account_name}')
        return bool(cmd.out)

<<<<<<< HEAD
    @classmethod
    def create_account(cls, account_name: str, description: str, organization: str) -> SlurmAccount:
        """Create a new slurm account

        Args:
            account_name: The name of the new Slurm account
            description: Description of the new slurm user account
            organization: Internal organization or department of the slurm user account

        Returns:
            An instance of the parent class for the new user account
        """

        ldap.check_ldap_user(description)
        if cls.check_account_exists(account_name):
            raise SlurmAccountExistsError(f'Account {account_name} already exists')

        clus_str = ','.join(settings.clusters)
        ShellCmd(
            f'sacctmgr -i add account {account_name} description="{description}" organization="{organization}" clusters={clus_str}'
        ).raise_err()

        return SlurmAccount(account_name)

    def delete_account(self) -> None:
        """Delete the current Slurm account"""

        clus_str = ','.join(settings.clusters)
        ShellCmd(f"sacctmgr -i delete account {self} cluster={clus_str}").raise_err()

    def add_user(self, user: str, make_default: bool = False) -> None:
        """Add a new user to the current slurm account

        Args:
            user: Name of the user to add to the current account
            make_default: Make the current account the default account for the user

        Raises:
            LdapUserNotFound: If the given user does not exist in LDAP
            LdapUserNotFound: If the current account is not a group in LDAP
        """

        ldap.check_ldap_user(user, raise_if_false=True)
        ldap.check_ldap_group(self.account_name, raise_if_false=True)

        if not make_default:
            ShellCmd(f"sacctmgr -i add user {user} account={self} cluster=smp,gpu,mpi,htc").raise_err()

        if ldap.check_crc_user(user):
            ShellCmd(
                f"sacctmgr -i update user where user={user} cluster=smp,gpu,mpi,htc set defaultaccount={self}"
            )

        else:
            ShellCmd(
                f"sacctmgr -i add user {user} defaultaccount={self} cluster=smp,gpu,mpi,htc"
            )

    def remove_user(self, user: str) -> None:
        """Remove an existing user from the current Slurm account

        Args:
            user: Name of the user to remove from the current account
        """

        ldap.check_ldap_user(user, raise_if_false=True)
        clus_str = ','.join(settings.clusters)
        ShellCmd(f"sacctmgr -i delete user {user} account={self} cluster={clus_str}").raise_err()

    def get_locked_state(self, cluster: Optional[str]) -> bool:
        """Return whether the user account is locked

        Args:
            cluster: Name of the cluster to get the lock state for. Defaults to all clusters.

        Returns:
            Whether the user is locked out from ANY of the given clusters
        """

        if cluster is None:
            cluster = ','.join(Slurm.cluster_names())
=======
    def get_locked_state(self) -> bool:
        """Return whether the user account is locked"""
>>>>>>> 9518b55e

        cmd = f'sacctmgr -n -P show assoc account={self} format=grptresrunmins clusters={cluster}'
        return 'cpu=0' in ShellCmd(cmd).out

    def set_locked_state(self, lock_state: bool, cluster: Optional[str]) -> None:
        """Lock or unlock the user account

        Args:
            lock_state: Whether to lock (``True``) or unlock (``False``) the user account
            cluster: Name of the cluster to get the lock state for. Defaults to all clusters.
        """

        LOG.info(f'Updating lock state for Slurm account {self} to {lock_state}')
        lock_state_int = 0 if lock_state else -1
        if cluster is None:
            cluster = ','.join(Slurm.cluster_names())

        ShellCmd(
            f'sacctmgr -i modify account where account={self} cluster={cluster} set GrpTresRunMins=cpu={lock_state_int}'
        ).raise_err()

    def get_cluster_usage(self, cluster: str, in_hours: bool = False) -> Dict[str, int]:
        """Return the raw account usage on a given cluster

        Args:
            cluster: The name of the cluster
            in_hours: Return usage in units of hours instead of seconds

        Returns:
            A dictionary with the number of service units used by each user in the account
        """

        LOG.debug(f'Fetching cluster usage for {self}')

        # Only the second and third line are necessary from the output table
        cmd = ShellCmd(f"sshare -A {self} -M {cluster} -P -a")
        header, *data = cmd.out.split('\n')[1:]
        raw_usage_index = header.split('|').index("RawUsage")
        username_index = header.split('|').index("User")

        out_data = dict()
        for line in data:
            split_line = line.split('|')
            user = split_line[username_index]
            usage = int(split_line[raw_usage_index])
            if in_hours:  # Convert from seconds to hours
                usage //= 60

            out_data[user] = usage

        return out_data

    def get_total_usage(self, in_hours: bool = True) -> int:
        """Return the raw account usage across all clusters defined in application settings

        Args:
            in_hours: Return usage in units of hours instead of seconds

        Returns:
            The account's usage of the given cluster
        """

        total = 0
        for cluster in settings.clusters:
            user_usage = self.get_cluster_usage(cluster, in_hours)
            total + sum(user_usage.values())

        return total

    def reset_raw_usage(self) -> None:
        """Reset the raw account usage on all clusters to zero"""

        # At the time of writing, the sacctmgr utility does not support setting
        # RawUsage to any value other than zero

        LOG.info(f'Resetting cluster usage for Slurm account {self}')
        clusters_as_str = ','.join(settings.clusters)
        ShellCmd(f'sacctmgr -i modify account where account={self} cluster={clusters_as_str} set RawUsage=0')<|MERGE_RESOLUTION|>--- conflicted
+++ resolved
@@ -97,76 +97,6 @@
         cmd = ShellCmd(f'sacctmgr -n show assoc account={account_name}')
         return bool(cmd.out)
 
-<<<<<<< HEAD
-    @classmethod
-    def create_account(cls, account_name: str, description: str, organization: str) -> SlurmAccount:
-        """Create a new slurm account
-
-        Args:
-            account_name: The name of the new Slurm account
-            description: Description of the new slurm user account
-            organization: Internal organization or department of the slurm user account
-
-        Returns:
-            An instance of the parent class for the new user account
-        """
-
-        ldap.check_ldap_user(description)
-        if cls.check_account_exists(account_name):
-            raise SlurmAccountExistsError(f'Account {account_name} already exists')
-
-        clus_str = ','.join(settings.clusters)
-        ShellCmd(
-            f'sacctmgr -i add account {account_name} description="{description}" organization="{organization}" clusters={clus_str}'
-        ).raise_err()
-
-        return SlurmAccount(account_name)
-
-    def delete_account(self) -> None:
-        """Delete the current Slurm account"""
-
-        clus_str = ','.join(settings.clusters)
-        ShellCmd(f"sacctmgr -i delete account {self} cluster={clus_str}").raise_err()
-
-    def add_user(self, user: str, make_default: bool = False) -> None:
-        """Add a new user to the current slurm account
-
-        Args:
-            user: Name of the user to add to the current account
-            make_default: Make the current account the default account for the user
-
-        Raises:
-            LdapUserNotFound: If the given user does not exist in LDAP
-            LdapUserNotFound: If the current account is not a group in LDAP
-        """
-
-        ldap.check_ldap_user(user, raise_if_false=True)
-        ldap.check_ldap_group(self.account_name, raise_if_false=True)
-
-        if not make_default:
-            ShellCmd(f"sacctmgr -i add user {user} account={self} cluster=smp,gpu,mpi,htc").raise_err()
-
-        if ldap.check_crc_user(user):
-            ShellCmd(
-                f"sacctmgr -i update user where user={user} cluster=smp,gpu,mpi,htc set defaultaccount={self}"
-            )
-
-        else:
-            ShellCmd(
-                f"sacctmgr -i add user {user} defaultaccount={self} cluster=smp,gpu,mpi,htc"
-            )
-
-    def remove_user(self, user: str) -> None:
-        """Remove an existing user from the current Slurm account
-
-        Args:
-            user: Name of the user to remove from the current account
-        """
-
-        ldap.check_ldap_user(user, raise_if_false=True)
-        clus_str = ','.join(settings.clusters)
-        ShellCmd(f"sacctmgr -i delete user {user} account={self} cluster={clus_str}").raise_err()
-
     def get_locked_state(self, cluster: Optional[str]) -> bool:
         """Return whether the user account is locked
 
@@ -179,10 +109,6 @@
 
         if cluster is None:
             cluster = ','.join(Slurm.cluster_names())
-=======
-    def get_locked_state(self) -> bool:
-        """Return whether the user account is locked"""
->>>>>>> 9518b55e
 
         cmd = f'sacctmgr -n -P show assoc account={self} format=grptresrunmins clusters={cluster}'
         return 'cpu=0' in ShellCmd(cmd).out
