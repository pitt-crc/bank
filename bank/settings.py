"""The ``settings`` module is used to define default application settings and
provides access to settings as defined in the working environment.

Application Settings
--------------------

.. list-table::
   :widths: 25 75
   :header-rows: 1

   * - Variable Name
     - Description
   * - test_account
     - Name of the account to use when running application tests
   * - test_cluster
     - Name of the cluster to run application tests against
   * - date_format
     - The format used when representing datetimes as strings
   * - log_path
     - The path of the application log file
   * - log_format
     - The format of log file entries (follows standard python conventions)
   * - log_level
     - The minimum severity level to include in the log file (follows standard python conventions)
   * - db_path
     - Path to the application SQLite backend
   * - clusters
     - A list of cluster names to track usage on
   * - inv_rollover_fraction
     - Fraction of service units to carry over when rolling over investments
   * - user_email_suffix
     - The email suffix for user accounts. We assume the ``Description`` field of each account in ``sacctmgr`` contains the prefix.
   * - from_address
     - The address to send user alerts from
   * - notify_levels
     - Send an email each time a user exceeds a proposal usage threshold
   * - usage_warning
     - The email template used when a user exceeds a proposal usage threshold
   * - warning_days
     - Send an email when a user's propsal is a given number of days from expiring
   * - expiration_warning
     - The email template to use when a user's propsal is a given number of days from expiring
   * - expired_proposal_notice
     - The email template to use when a user's propsal has expired
   * - ldap_username
     - Username to use when running LDAP queries
   * - ldap_password_path
     - Plain text password corresponding to the configured LDAP userid
   * - ad_server
     - Microsoft's Active Directory (AD) for user authentication and authorization
   * - ldap_hostname
     - Fully resolved LDAP hostname

Usage Example
-------------

Application settings can be accessed as variables defined in the ``settings``
module:

.. doctest:: python

   >>> import os
   >>> from bank import settings
   >>>
   >>> # The format used by the application to represent dates as strings
   >>> print(settings.date_format)
   %m/%d/%y

Application settings are cached at import and should not be modified during
the application runtime. Likewise, modifications to environmental variables
during execution will not be recognized by the application.

.. doctest:: python

   >>> # Changing the environment during runtime
   >>> # does not affect the application settings
   >>> os.environ['BANK_DATE_FORMAT'] = '%m-%d'
   >>> print(settings.date_format)
   %m/%d/%y
"""

from __future__ import annotations

from pathlib import Path
from textwrap import dedent

_CUR_DIR = Path(__file__).resolve().parent

# Settings for running the test suite.
test_account = 'account1'
test_cluster = 'development'
<<<<<<< HEAD
=======
nonexistent_account = 'fake_account'
>>>>>>> 74fc2681

# Define how dates should be displayed as strings (in errors, emails, and STDOUT messages)
date_format = '%m/%d/%y'

# Where and how to write log files
log_path = _CUR_DIR / 'crc_bank.log'
log_format = '[%(levelname)s] %(asctime)s - %(name)s - %(message)s'
log_level = 'INFO'

# Path to the application database
db_path = f"sqlite:///{_CUR_DIR / 'crc_bank.db'}"

# A list of cluster names to track usage on
clusters = ('smp', 'mpi', 'gpu', 'htc', 'development')

# Fraction of service units to carry over when rolling over investments
# Should be a float between 0 and 1
inv_rollover_fraction = 0.5

# The email suffix for your organization. We assume the ``Description``
# field of each account in ``sacctmgr`` contains the prefix.
user_email_suffix = '@pitt.edu'
from_address = 'noreply@pitt.edu'

# LDAP variables
ldap_username = 'crcquery'
ldap_password_path = '/ihome/crc/scripts/crcquery.txt'
ldap_hostname = 'ldap://sam-ldap-prod-01.cssd.pitt.edu'
ad_server = 'pittad.univ.pitt.edu'

# An email to send when a user has exceeded a proposal usage threshold
notify_levels = (90,)
usage_warning = dedent("""
    <html>
    <head></head>
    <body>
    <p>
    To Whom It May Concern,<br><br>
    This email has been generated automatically because your account on H2P has
    exceeded {perc}% usage. The one year allocation started on {start}. You can 
    request a supplemental allocation at
    https://crc.pitt.edu/Pitt-CRC-Allocation-Proposal-Guidelines.<br><br>
    Your usage is printed below:<br>
    <pre>
    {usage}
    </pre>
    Investment status (if applicable):<br>
    <pre>
    {investment}
    </pre>
    Thanks,<br><br>
    The CRC Proposal Bot
    </p>
    </body>
    </html>
    """)

# An email to send when a user is  nearing the end of their proposal
warning_days = (60,)
expiration_warning = dedent("""
    <html
    <head></head>
    <body>
    <p>
    To Whom It May Concern,<br><br>
    This email has been generated automatically because your proposal for account
    {account_name} on H2P will expire in {exp_in_days} days on {end}. 
    The one year allocation started on {start}. 
    Once your proposal expires, you will still be able to login and retrieve your 
    data, but you will be unable to run new compute jobs until you submit a new 
    proposal or request a supplemental allocation.
    To do so, please visit
    https://crc.pitt.edu/Pitt-CRC-Allocation-Proposal-Guidelines.<br><br
    Thanks,<br><br>
    The CRC Proposal Bot
    </p>
    </body>
    </html>
    """)

# An email to send when the proposal has is_expired
expired_proposal_notice = dedent("""
    <html>
    <head></head>
    <body>
    <p>
    To Whom It May Concern,<br><br>
    This email has been generated automatically because your proposal for account
    {account_name} on H2P has is_expired. The one year allocation started on {start}. 
    You will still be able to login and retrieve your data, but you will be unable
    to run new compute  jobs until you submit a new proposal or request a 
    supplemental allocation. To do so, please visit
    https://crc.pitt.edu/Pitt-CRC-Allocation-Proposal-Guidelines.<br><br
    Thanks,<br><br>
    The CRC Proposal Bot
    </p>
    </body>
    </html>
    """)<|MERGE_RESOLUTION|>--- conflicted
+++ resolved
@@ -89,10 +89,7 @@
 # Settings for running the test suite.
 test_account = 'account1'
 test_cluster = 'development'
-<<<<<<< HEAD
-=======
 nonexistent_account = 'fake_account'
->>>>>>> 74fc2681
 
 # Define how dates should be displayed as strings (in errors, emails, and STDOUT messages)
 date_format = '%m/%d/%y'
