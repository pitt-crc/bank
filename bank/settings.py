"""The ``settings`` module defines default settings for the parent application.
It also provides access to any settings that have been overwritten using
environmental variables in the working environment.

Usage Example
-------------

The ``Defaults`` class provides access to default application settings.
Values for each setting are accessible via attributes. For example:

.. doctest:: python

   >>> from bank.settings import Defaults
   >>>
   >>> # The datetime format used when displaying or parsing dates
   >>> print(Defaults.date_format)
   %m/%d/%y

The ``Settings`` class is similar to the ``Defaults`` class, but
allows for default settings to be overwritten via environmental variables.
The ``Settings`` class should be used instead of ``Defaults`` in
most cases.

.. doctest:: python

   >>> import os
   >>> from bank.settings import Settings
   >>>
   >>> # Specify the date format as an environmental variable
   >>> os.environ['BANK_DATE_FORMAT'] = '%m-%d-%y'
   >>>
   >>> settings = Settings()
   >>> print(settings.date_format)
   %m-%d-%y

API Reference
-------------
"""

from pathlib import Path
from typing import Any

from environ.environ import Env

# Prefix used to identify environmental variables as settings for this application
APP_PREFIX = 'BANK_'


class Defaults:
    """Default settings for the parent application"""

    is_testing = False
    date_format = "%m/%d/%y"

    # Where and how to write log files to
    _application_dir = Path(__file__).resolve().parent
    log_path = _application_dir / 'crc_bank.log'
    log_format = '[%(levelname)s] %(asctime)s - %(name)s - %(message)s'
    log_level = 'INFO'

    # Path to the application SQLite backend
    db_path = f'sqlite:///{_application_dir / "crc_bank.db"}'
    db_test_path = f'sqlite:///{_application_dir / "test.db"}'

    # A list of cluster names to track usage on
<<<<<<< HEAD
    clusters = ("smp", "mpi", "gpu", "htc")
=======
    clusters = ("smp", "mpi", "gpu", "htc")  # change brackets to parenthesis
>>>>>>> af5bfc85

    # The email suffix for your organization. We assume the ``Description``
    # field of each account in ``sacctmgr`` contains the prefix.
    email_suffix = "@pitt.edu"

    # The email templates below accept the following formatting fields:
    #   account: The account name
    #   start: The start date of the proposal
    #   expire: The end date of the proposal
    #   usage: Tabular summary of the proposal's service unit usage
    #   perc: Usage percentage threshold that triggered the message being sent
    #   investment: Tabular summary of user's current usage on invested machines

    # An email to send when you have exceeded a proposal threshold
    notify_levels = (25, 50, 75, 90)
    notify_sus_limit_email_text = """\
    <html>
    <head></head>
    <body>
    <p>
    To Whom It May Concern,<br><br>
    This email has been generated automatically because your account on H2P has
    exceeded {perc}% usage. The one year allocation started on {start}. You can 
    request a supplemental allocation at
    https://crc.pitt.edu/Pitt-CRC-Allocation-Proposal-Guidelines.<br><br>
    Your usage is printed below:<br>
    <pre>
    {usage}
    </pre>
    Investment status (if applicable):<br>
    <pre>
    {investment}
    </pre>
    Thanks,<br><br>
    The CRC Proposal Bot
    </p>
    </body>
    </html>
    """

    # An email to send when you are 90 days from the end of your proposal
    three_month_proposal_expiry_notification_email = """\
    <html>
    <head></head>
    <body>
    <p>
    To Whom It May Concern,<br><br>
    This email has been generated automatically because your proposal for account
    {account} on H2P will expire in 90 days on {expire}. The one year allocation started on {start}. 
    Once your proposal expires, you will still be able to login and retrieve your 
    data, but you will be unable to run new compute jobs until you submit a new 
    proposal or request a supplemental allocation.
    To do so, please visit
    https://crc.pitt.edu/Pitt-CRC-Allocation-Proposal-Guidelines.<br><br
    Thanks,<br><br>
    The CRC Proposal Bot
    </p>
    </body>
    </html>
    """

    # An email to send when the proposal has expired
    proposal_expires_notification_email = """\
    <html>
    <head></head>
    <body>
    <p>
    To Whom It May Concern,<br><br>
    This email has been generated automatically because your proposal for account
    {account} on H2P has expired. The one year allocation started on {start}. 
    You will still be able to login and retrieve your data, but you will be unable
    to run new compute  jobs until you submit a new proposal or request a 
    supplemental allocation. To do so, please visit
    https://crc.pitt.edu/Pitt-CRC-Allocation-Proposal-Guidelines.<br><br
    Thanks,<br><br>
    The CRC Proposal Bot
    </p>
    </body>
    </html>
    """


class Settings:
    """Reflects application settings as set in the working environment"""

    def __init__(self) -> None:
        """Application settings as defined in the parent environment."""
        self._env = Env()

    def __getattribute__(self, item: str) -> Any:
        default = getattr(Defaults, item)
        env_key = APP_PREFIX + item.upper()
        env = object.__getattribute__(self, '_env')
        return env.get_value(env_key, cast=type(default), default=default)


app_settings = Settings()
"""An instance of the ``Settings`` class that reflects application settings as
they were defined in the working environment at package instantiation"""<|MERGE_RESOLUTION|>--- conflicted
+++ resolved
@@ -63,11 +63,7 @@
     db_test_path = f'sqlite:///{_application_dir / "test.db"}'
 
     # A list of cluster names to track usage on
-<<<<<<< HEAD
     clusters = ("smp", "mpi", "gpu", "htc")
-=======
-    clusters = ("smp", "mpi", "gpu", "htc")  # change brackets to parenthesis
->>>>>>> af5bfc85
 
     # The email suffix for your organization. We assume the ``Description``
     # field of each account in ``sacctmgr`` contains the prefix.
