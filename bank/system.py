--- conflicted
+++ resolved
@@ -25,12 +25,9 @@
 """
 
 from __future__ import annotations
-<<<<<<< HEAD
+
 from typing import cast, Optional
 from datetime import time
-=======
-
->>>>>>> b9cd3883
 from email.message import EmailMessage
 from functools import wraps
 from logging import getLogger
