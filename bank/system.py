"""The ``system`` module acts as an interface for the underlying system shell
and provides general utilities for interacting with the runtime environment.
It includes wrappers around various command line utilities (e.g., ``sacctmgr``)
and system services (e.g., ``smtp``).

Usage Example
-------------

.. doctest:: python

   >>> from bank import system
   >>>
   >>> # Run a shell command
   >>> cmd = system.ShellCmd("echo 'Hello World'")
   >>> print(cmd.out)
   Hello World

   >>> # Require root permissions for a function
   >>> @system.RequireRoot
   ... def foo():
   ...     print('This function requires root access')

API Reference
-------------
"""

from __future__ import annotations

from datetime import time
from email.message import EmailMessage
from functools import wraps
from logging import getLogger
from os import geteuid
from shlex import split
from smtplib import SMTP
from subprocess import PIPE, Popen
from typing import Any

from bs4 import BeautifulSoup

from .exceptions import CmdError
from .settings import app_settings

LOG = getLogger('bank.utils')


class RequireRoot:
    """Function decorator for requiring root privileges"""

<<<<<<< HEAD
    @staticmethod
    def _require_root_access() -> None:
        """Raise an error if the current session does not have root permissions

        Raises:
            RuntimeError: If session is not root
        """

        if geteuid() != 0:
            raise RuntimeError("This action must be run with sudo privileges")

=======
>>>>>>> 0842f466
    def __new__(cls, func: callable) -> callable:
        """Wrap the given function"""

        @wraps(func)
        def wrapped(*args, **kwargs) -> Any:
<<<<<<< HEAD
            cls._require_root_access()
=======
            if geteuid() != 0:
                raise PermissionError("This action must be run with sudo privileges")

>>>>>>> 0842f466
            return func(*args, **kwargs)

        return wrapped


class ShellCmd:
    """Executes commands using the underlying shell environment"""

    def __init__(self, cmd: str) -> None:
        """Execute the given command in the underlying shell

        Output to StdOut and StdError from the executed command are
        written to the ``out`` and ``err`` attributes respectively.

        Args:
            cmd: The command to be run in a new pipe
        """

        if not cmd:
            raise ValueError('Command string cannot be empty')

        LOG.debug(f'executing `{cmd}`')
        out, err = Popen(split(cmd), stdout=PIPE, stderr=PIPE).communicate()
        self.out = out.decode("utf-8").strip()
        self.err = err.decode("utf-8").strip()

    def raise_err(self) -> None:
        """Raise an exception if the piped command wrote to STDERR

        Raises:
            CmdError: If there is an error output
        """

        if self.err:
            raise CmdError(self.err)


class SlurmAccount:
    """Common administrative tasks relating to Slurm user accounts"""

    def __init__(self, account_name: str) -> None:
        """A Slurm user account

        Args:
            account_name: The name of the user account
        """

        self.account_name = account_name

    def get_locked_state(self) -> bool:
        """Return whether the user account is locked

        Returns:
            The account lock state as a boolean
        """

        cmd = f'sacctmgr -n -P show assoc account={self.account_name} format=grptresrunmins'
        return 'cpu=0' in ShellCmd(cmd).out

    def set_locked_state(self, lock_state: bool) -> False:
        """Lock or unlock the user account

        Args:
            lock_state: Whether to lock (``True``) or unlock (``False``) the user account
        """

        lock_state_int = 0 if lock_state else -1
        clusters = ','.join(app_settings.clusters)
        ShellCmd(
            f'sacctmgr -i modify account where account={self.account_name} cluster={clusters} set GrpTresRunMins=cpu={lock_state_int}'
        ).raise_err()

    def cluster_usage(self, cluster: str, in_hours: bool = False) -> int:
        """Return the account usage on a given cluster

        Args:
            cluster: The name of the cluster
            in_hours: Return usage in units of hours (Defaults to seconds)

        Returns:
            The account's usage of the given cluster
        """

        # Only the second and third line are necessary from the output table
        cmd = ShellCmd(f"sshare -A {self.account_name} -M {cluster} -P -a")
        header, data = cmd.out.split('\n')[1:3]
        raw_usage_index = header.split('|').index("RawUsage")
        usage = data.split('|')[raw_usage_index]

        if in_hours:  # Convert from seconds to hours
            usage = time(second=usage).hour

        return usage

    def reset_raw_usage(self) -> None:
        """Reset the current account usage"""

        clusters = ','.join(app_settings.clusters)
        ShellCmd(f'sacctmgr -i modify account where account={self.account_name} cluster={clusters} set RawUsage=0')


def send_email(account, email_html: str) -> None:
    """Send an email to a user account

    Args:
        account: The account to send an email to
        email_html: The content of the email
    """

    # Extract the text from the email
    soup = BeautifulSoup(email_html, "html.parser")
    email_text = soup.get_text()

    msg = EmailMessage()
    msg.set_content(email_text)
    msg.add_alternative(email_html, subtype="html")
    msg["Subject"] = f"Your allocation on H2P for account: {account.account_name}"
    msg["From"] = "noreply@pitt.edu"
    msg["To"] = account.get_email_address()

    with SMTP("localhost") as s:
        s.send_message(msg)<|MERGE_RESOLUTION|>--- conflicted
+++ resolved
@@ -47,32 +47,14 @@
 class RequireRoot:
     """Function decorator for requiring root privileges"""
 
-<<<<<<< HEAD
-    @staticmethod
-    def _require_root_access() -> None:
-        """Raise an error if the current session does not have root permissions
-
-        Raises:
-            RuntimeError: If session is not root
-        """
-
-        if geteuid() != 0:
-            raise RuntimeError("This action must be run with sudo privileges")
-
-=======
->>>>>>> 0842f466
     def __new__(cls, func: callable) -> callable:
         """Wrap the given function"""
 
         @wraps(func)
         def wrapped(*args, **kwargs) -> Any:
-<<<<<<< HEAD
-            cls._require_root_access()
-=======
             if geteuid() != 0:
                 raise PermissionError("This action must be run with sudo privileges")
 
->>>>>>> 0842f466
             return func(*args, **kwargs)
 
         return wrapped
