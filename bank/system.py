--- conflicted
+++ resolved
@@ -122,11 +122,7 @@
 
     @staticmethod
     def check_slurm_installed() -> bool:
-<<<<<<< HEAD
-        """Return whether sacctmgr is installed on the host machine"""
-=======
         """Return whether ``sacctmgr`` is installed on the host machine"""
->>>>>>> be0e9147
 
         try:
             cmd = ShellCmd('sacctmgr -V')
@@ -196,14 +192,10 @@
     def reset_raw_usage(self) -> None:
         """Reset the raw account usage on all clusters to zero"""
 
-<<<<<<< HEAD
-        self.set_raw_usage(0, *app_settings.clusters)
-=======
         # At the time of writing, the sacctmgr utility does not support setting
         # RawUsage to any value other than zero
         clusters = ','.join(app_settings.clusters)
         ShellCmd(f'sacctmgr -i modify account where account={self.account_name} cluster={clusters} set RawUsage=0')
->>>>>>> be0e9147
 
 
 class EmailTemplate(Formatter):
