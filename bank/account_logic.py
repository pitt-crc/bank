--- conflicted
+++ resolved
@@ -631,10 +631,7 @@
 
         slurm_acct = SlurmAccount(self._account_name)
         output_table = PrettyTable(header=False, padding_width=5)
-<<<<<<< HEAD
-=======
-
->>>>>>> cae54e4d
+
         with DBConnection.session() as session:
             proposal = session.execute(self._active_proposal_query).scalars().first()
             investments = session.execute(self._active_investment_query).scalars().all()
