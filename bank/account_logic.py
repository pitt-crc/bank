"""The ``account_services`` module acts as the primary data access layer for the parent
application and defines the bulk of the account management logic.

API Reference
-------------
"""

from __future__ import annotations

from datetime import date, timedelta
from logging import getLogger
from math import ceil
from typing import Collection, Iterable, Optional, Union

from dateutil.relativedelta import relativedelta
from prettytable import PrettyTable
from sqlalchemy import between, delete, or_, select

from . import settings
from .exceptions import *
from .orm import Account, Allocation, DBConnection, Investment, Proposal
from .system import EmailTemplate, Slurm, SlurmAccount

Numeric = Union[int, float]
LOG = getLogger('bank.account_services')


class ProposalServices:
    """Administrative tool for managing account proposals"""

    def __init__(self, account_name: str) -> None:
        """Administrate proposal data for the given user account

        Args:
            account_name: The name of the account to administrate
        """

        self._account_name = account_name

    def _get_active_pid(self) -> None:
        """Return the active proposal ID for the current account

        Raises:
            MissingProposalError: If no active proposal is found
        """

        active_pid_query = select(Proposal.id) \
            .join(Account) \
            .where(Account.name == self._account_name) \
            .where(Proposal.is_active)

        with DBConnection.session() as session:
            pid = session.execute(active_pid_query).scalars().first()

        if pid is None:
            raise MissingProposalError(f'Account `{self._account_name}` has no active proposal.')

        return pid

    def _verify_proposal_id(self, pid: int) -> None:
        """Raise an error if a given ID does not belong to the current account

        Args:
            pid: The ID of a proposal

        Raises:
            MissingProposalError: If the proposal ID does not match the current account
        """

        query = select(Proposal).join(Account).where(Account.name == self._account_name).where(Proposal.id == pid)
        with DBConnection.session() as session:
            if session.execute(query).scalars().first() is None:
                raise MissingProposalError(f'Account `{self._account_name}` has no proposal with ID {pid}.')

    @staticmethod
    def _verify_cluster_values(**kwargs: int) -> None:
        """Raise an error if given cluster names or service units are invalid

        Args:
            **kwargs: Service units for each cluster

        Raises:
            ValueError: If a cluster name is not defined in settings
            ValueError: If service units are negative
        """

        for cluster, sus in kwargs.items():
            if cluster not in settings.clusters:
                raise ValueError(f'{cluster} is not a valid cluster name.')

            if sus < 0:
                raise ValueError('Service units cannot be negative.')

    def create_proposal(
            self,
            start: date = date.today(),
            duration: int = 365,
            **kwargs: int
    ) -> None:
        """Create a new proposal for the account

        Args:
            start: The start date of the proposal
            duration: How many days before the proposal expires
            **kwargs: Service units to allocate to each cluster
        """

        with DBConnection.session() as session:
            # Make sure new proposal does not overlap with existing proposals
            last_active_day = start + timedelta(days=duration - 1)
            overlapping_proposal_query = select(Proposal).join(Account) \
                .where(Account.name == self._account_name) \
                .where(
                or_(
                    between(start, Proposal.start_date, Proposal.last_active_date),
                    between(last_active_day, Proposal.start_date, Proposal.last_active_date),
                    between(Proposal.start_date, start, last_active_day),
                    between(Proposal.last_active_date, start, last_active_day)
                )
            )

            if session.execute(overlapping_proposal_query).scalars().first():
                raise ProposalExistsError('Proposals for a given account cannot overlap.')

            # Create the new proposal and allocations
            new_proposal = Proposal(
                percent_notified=0,
                start_date=start,
                end_date=start + timedelta(days=duration),
                allocations=[
                    Allocation(cluster_name=cluster, service_units=sus) for cluster, sus in kwargs.items()
                ]
            )

            # Assign the proposal to user account
            account_query = select(Account).where(Account.name == self._account_name)
            account = session.execute(account_query).scalars().first()
            account.proposals.append(new_proposal)

            session.add(account)
            session.commit()
            LOG.info(f'Created proposal {new_proposal.id} for {self._account_name}')

    def delete_proposal(self, pid: Optional[int] = None) -> None:
        """Delete a proposal from the current account

        Args:
            pid: ID of the proposal to delete (Defaults to currently active proposal)

        Raises:
            MissingProposalError: If the proposal ID does not match the account
        """

        pid = pid or self._get_active_pid()
        self._verify_proposal_id(pid)

        with DBConnection.session() as session:
            session.execute(delete(Proposal).where(Proposal.id == pid))
            session.execute(delete(Allocation).where(Allocation.proposal_id == pid))
            session.commit()
            LOG.info(f'Deleted proposal {pid} for {self._account_name}')

    def modify_proposal(
            self,
            pid: Optional[int] = None,
            start: Optional[date] = None,
            end: Optional[date] = None,
            **kwargs: Union[int, date]
    ) -> None:
        """Overwrite the properties of an account proposal

        Args:
            pid: Modify a specific proposal by its inv_id (Defaults to currently active proposal)
            start: Optionally set a new start date for the proposal
            end: Optionally set a new end date for the proposal
            **kwargs: New service unit values to assign for each cluster

        Raises:
            MissingProposalError: If the proposal ID does not match the account
        """

        pid = pid or self._get_active_pid()
        self._verify_proposal_id(pid)
        self._verify_cluster_values(**kwargs)

        with DBConnection.session() as session:
            # Get default proposal values
            query = select(Proposal).where(Proposal.id == pid)
            proposal = session.execute(query).scalars().first()
            start = start or proposal.start_date
            end = end or proposal.end_date
            if start >= end:
                raise ValueError('Proposal start date must be before the end date.')

            last_active_date = end - timedelta(days=1)

            # Find any overlapping proposals (not including the proposal being modified)
            overlapping_proposal_query = select(Proposal).join(Account) \
                .where(Account.name == self._account_name) \
                .where(Proposal.id != pid) \
                .where(
                or_(
                    between(start, Proposal.start_date, Proposal.last_active_date),
                    between(last_active_date, Proposal.start_date, Proposal.last_active_date),
                    between(Proposal.start_date, start, last_active_date),
                    between(Proposal.last_active_date, start, last_active_date)
                )
            )

            if session.execute(overlapping_proposal_query).scalars().first():
                raise ProposalExistsError('Proposals for a given account cannot overlap.')

            # Update the proposal record
            proposal.proposal_type = type
            proposal.start_date = start
            proposal.end_date = end
            for allocation in proposal.allocations:
                allocation.service_units = kwargs.get(allocation.cluster_name, allocation.service_units)

            session.commit()
            LOG.info(f"Modified proposal {proposal.id} for account {self._account_name}. Overwrote {kwargs}")

    def add_sus(self, pid: Optional[int] = None, **kwargs) -> None:
        """Add service units to an account proposal

        Args:
            pid: Modify a specific proposal by its inv_id (Defaults to currently active proposal)
            **kwargs: Service units to add for each cluster

        Raises:
            MissingProposalError: If the proposal ID does not match the account
        """

        pid = pid or self._get_active_pid()
        self._verify_proposal_id(pid)
        self._verify_cluster_values(**kwargs)

        query = select(Allocation).join(Proposal).where(Proposal.id == pid)
        with DBConnection.session() as session:
            allocations = session.execute(query).scalars().all()
            for allocation in allocations:
                allocation.service_units += kwargs.get(allocation.cluster_name, 0)

            session.commit()
            LOG.info(f"Modified proposal {pid} for account {self._account_name}. Added {kwargs}")

    def subtract_sus(self, pid: Optional[int] = None, **kwargs) -> None:
        """Subtract service units from an account proposal

        Args:
            pid: Modify a specific proposal by its inv_id (Defaults to currently active proposal)
            **kwargs: Service units to subtract from each cluster

        Raises:
            MissingProposalError: If the proposal ID does not match the account
        """

        pid = pid or self._get_active_pid()
        self._verify_proposal_id(pid)
        self._verify_cluster_values(**kwargs)

        query = select(Allocation).join(Proposal).where(Proposal.id == pid)
        with DBConnection.session() as session:
            allocations = session.execute(query).scalars().all()
            for allocation in allocations:
                allocation.service_units -= kwargs.get(allocation.cluster_name, 0)

            session.commit()
            LOG.info(f"Modified proposal {pid} for account {self._account_name}. Removed {kwargs}")


class InvestmentServices:
    """Administrative tool for managing account Investments"""

    def __init__(self, account_name: str) -> None:
        """Create or administrate investment data for the given Slurm account
        Args:
            account_name: The name of the Slurm account to administrate

        Raises:
            MissingProposalError: If the account does not have an associated proposal
            MissingInvestmentError: If the account does not have an active investment, and the operation being executed
            is not trying to create one.
        """

        self._account_name = account_name

        with DBConnection.session() as session:
            # Check if the Account has an associated proposal
            proposal_query = select(Proposal).join(Account).where(Account.name == account_name)
            proposal = session.execute(proposal_query).scalars().first()
            if proposal is None:
                raise MissingProposalError(f'Account {account_name} does not hav an associated proposal')

    def _get_active_investment_id(self) -> None:
        """Return the active investment ID for the current account

        Raises:
            MissingInvestmentError: If no active investment is found
        """

        with DBConnection.session() as session:
            # Determine the active investment ID
            active_inv_id_query = select(Investment.id) \
                .join(Account) \
                .where(Account.name == self._account_name) \
                .where(Investment.is_active)

            active_inv_id = session.execute(active_inv_id_query).scalars().first()
            if active_inv_id is None:
                raise MissingInvestmentError(f'Account `{self._account_name}` has no active investment.')

            return active_inv_id

    def _verify_investment_id(self, inv_id: int) -> None:
        """Raise an error if a given ID does not belong to the current account

        Args:
            inv_id: The ID of an investment

        Raises:
            MissingInvestmentError: If the investment ID does not match the current account
        """

        query = select(Investment) \
            .join(Account) \
            .where(Account.name == self._account_name) \
            .where(Investment.id == inv_id)

        with DBConnection.session() as session:
            if session.execute(query).scalars().first() is None:
                raise MissingInvestmentError(f'Account `{self._account_name}` has no investment with ID {inv_id}.')

    @staticmethod
    def _verify_service_units(sus: int) -> None:
        """Raise an error if given service units are invalid

        Args:
            sus: Service units value to test

        Raises:
            ValueError: If service units are not positive
        """

        if int(sus) <= 0:
            raise ValueError('Service units must be greater than zero.')

    def create(
            self,
            sus: int,
            start: Optional[date] = date.today(),
            end: Optional[date] = None,
            num_inv: Optional[int] = 1) -> None:
        """Add a new investment or series of investments to the given account

        Args:
            sus: The total number of service units to be added to the investment, or split equally across multiple
            investments with ``num_inv``
            start: The start date of the investment, or first in the sequence of investments, defaulting to today
            end: The expiration date of the investment, or first in the sequence of investments, defaulting to 12 months
            from ``start``
            num_inv: Divide ``sus`` equally across a number of sequential investments

        Raises:
            ValueError: If the SUs provided are less than 0, if the start date is later than the end date, or if the
            number of investments is less than 1.
        """

        # Validate arguments
        self._verify_service_units(sus)

        if not end:
            end = start + relativedelta(months=12)
        if start >= end:
            raise ValueError(f'Argument start: {start} must be an earlier date than than end: {end}')

        if num_inv < 1:
            raise ValueError(f'Argument num_inv: {num_inv} must be >= 1')

        # Calculate number of service units per each investment
        duration = relativedelta(end, start)
        sus_per_instance = ceil(sus / num_inv)

        with DBConnection.session() as session:
            for i in range(num_inv):
                # Determine the start and end of the current disbursement
                start_this = start + (i * duration)
                end_this = start_this + duration

                new_investment = Investment(
                    start_date=start_this,
                    end_date=end_this,
                    service_units=sus_per_instance,
                    current_sus=sus_per_instance,
                    withdrawn_sus=0,
                    rollover_sus=0
                )

                account = session.execute(select(Account).where(Account.name == self._account_name)).scalars().first()
                account.investments.append(new_investment)
                session.add(account)
                LOG.debug(f"Inserting investment {new_investment.id} for {self._account_name} with {sus} service units")

                session.commit()

            LOG.info(f"Invested {sus} service units for account {self._account_name}")

    def delete(self, inv_id: int) -> None:
        """Delete one of the account's associated investments

        Args:
            inv_id: The inv_id of the investment to delete

        Raises:
            MissingInvestmentError: If the given ID does not match the current account
        """

        # Validate Arguments
        self._verify_investment_id(inv_id)

        # Delete the investment with the provided ID
        with DBConnection.session() as session:
            session.execute(delete(Investment).where(Investment.id == inv_id))
            session.commit()
            LOG.info(f"Deleted investment {inv_id} for {self._account_name}")

    def modify_date(
            self,
            inv_id: Optional[int] = None,
            start: Optional[date] = None,
            end: Optional[date] = None) -> None:
        """Overwrite the start or end date of a given investment

        Args:
            inv_id: The ID of the investment to change, default is the active investment ID
            start: Optionally set a new start date for the investment
            end: Optionally set a new end date for the investment

        Raises:
            MissingInvestmentError: If the account does not have an investment
            ValueError: If neither a start date nor end date are provided, and if provided start/end dates are not in
            chronological order with amongst themselves or with the existing DB values.
        """

        inv_id = inv_id or self._get_active_investment_id()

        self._verify_investment_id(inv_id)

        query = select(Investment).where(Investment.id == inv_id)
        with DBConnection.session() as session:
            investment = session.execute(query).scalars().first()
            start = start or investment.start_date
            end = end or investment.end_date

            # Validate provided start/end against DB entries
            if start >= end:
                raise ValueError(
                    f'Start and end dates need to be in proper chronological order: {start} >= {end}. If providing '
                    'start or end alone, this comparison is between the provided date and the investment\'s existing '
                    'value')

            # Make provided changes
            if start != investment.start_date:
                investment.start_date = start
                LOG.info(f"Overwriting start date on investment {investment.id} for account {self._account_name}")

            if end != investment.end_date:
                investment.end_date = end
                LOG.info(f"Overwriting end date on investment {investment.id} for account {self._account_name}")

            session.commit()

    def add_sus(self, inv_id: Optional[int], sus: int) -> None:
        """Add service units to the given investment

        Args:
            inv_id: The ID of the investment to change, default is the active investment ID
            sus: Number of service units to add

        Raises:
            MissingInvestmentError: If the account does not have a proposal
        """

        self._verify_service_units(sus)

        inv_id = inv_id or self._get_active_investment_id()
        self._verify_investment_id(inv_id)

        query = select(Investment).where(Investment.id == inv_id)
        with DBConnection.session() as session:
            investment = session.execute(query).scalars().first()
            investment.service_units += sus
            investment.current_sus += sus

            session.commit()
            LOG.info(f"Added {sus} service units to investment {investment.id} for account {self._account_name}")

    def subtract_sus(self, inv_id: Optional[int], sus: int) -> None:
        """Subtract service units from the given investment

        Args:
            inv_id: The ID of the investment to change, default is the active investment ID
            sus: Number of service units to remove

        Raises:
            MissingInvestmentError: If the account does not have a proposal
        """

        self._verify_service_units(sus)

        inv_id = inv_id or self._get_active_investment_id()
        self._verify_investment_id(inv_id)

        query = select(Investment).where(Investment.id == inv_id)
        with DBConnection.session() as session:
            investment = session.execute(query).scalars().first()
            if investment.current_sus < sus:
                raise ValueError(
                    f'Cannot subtract {sus}. Investment {inv_id} only has {investment.current_sus} available.')

            investment.service_units -= sus
            investment.current_sus -= sus

            session.commit()
            LOG.info(f"Removed {sus} service units from investment {investment.id} for account {self._account_name}")

    def advance(self, sus: int) -> None:
        """Withdraw service units from future investments

        Args:
            sus: The number of service units to withdraw
        """

        self._verify_service_units(sus)
        inv_id = self._get_active_investment_id()
        requested_withdrawal = sus

        with DBConnection.session() as session:
            # Find the investment to add service units into
            active_investment_query = select(Investment).where(Investment.id == inv_id)
            active_investment = session.execute(active_investment_query).scalars().first()
            if not active_investment:
                raise MissingInvestmentError(f'Account does not have a currently active investment to advance into.')

            # Find investments to take service units out of
            usable_investment_query = select(Investment).join(Account) \
                .where(Account.name == self._account_name) \
                .where(Investment.is_expired is not False) \
                .where(Investment.id != active_investment.id) \
                .order_by(Investment.start_date.desc())

            usable_investments = session.execute(usable_investment_query).scalars().all()
            if not usable_investments:
                raise MissingInvestmentError(f'Account has no investments to advance service units from.')

            # Make sure there are enough service units to cover the withdrawal
            available_sus = sum(inv.service_units - inv.withdrawn_sus for inv in usable_investments)
            if sus > available_sus:
                raise ValueError(
                    f"Requested to withdraw {sus} but the account only has {available_sus} SUs available.")

            # Move service units from future investments into the current investment
            for investment in usable_investments:
                maximum_withdrawal = investment.service_units - investment.withdrawn_sus
                to_withdraw = min(sus, maximum_withdrawal)

                LOG.info(f"Withdrawing {to_withdraw} service units from investment {investment.id}")
                investment.current_sus -= to_withdraw
                investment.withdrawn_sus += to_withdraw
                active_investment.current_sus += to_withdraw

                # Check if we have withdrawn the requested number of service units
                sus -= to_withdraw
                if sus <= 0:
                    break

            session.commit()

        LOG.info(f"Advanced {(requested_withdrawal - sus)} service units for account {self._account_name}")


class AccountServices:
    """Administrative tool for managing individual bank accounts"""

    def __init__(self, account_name: str) -> None:
        """Administrate user data at the account level

        Args:
            account_name: The name of the account to administrate
        """

        self._account_name = account_name

        self._active_proposal_query = select(Proposal).join(Account) \
            .where(Account.name == self._account_name) \
            .where(Proposal.is_active)

        self._active_investment_query = select(Investment).join(Account) \
            .where(Account.name == self._account_name). \
            where(Investment.is_active)

    @staticmethod
    def _calculate_percentage(usage: int, total: int) -> int:
        """Calculate the percentage ``100 * usage / total`` and return 0 if the answer is infinity"""

        if total > 0:
            return 100 * usage // total

        return 0

    def _build_usage_table(self) -> PrettyTable:
        """Return a human-readable summary of the account usage and allocation"""

        slurm_acct = SlurmAccount(self._account_name)
        output_table = PrettyTable(header=False, padding_width=0)
        with DBConnection.session() as session:
            proposal = session.execute(self._active_proposal_query).scalars().first()
            investments = session.execute(self._active_investment_query).scalars().all()

            if not proposal:
                raise MissingProposalError('Account has no proposal')

            usage_total = 0
            allocation_total = 0
            for allocation in proposal.allocations:
                usage_data = slurm_acct.get_cluster_usage(allocation.cluster_name, in_hours=True)
                total_cluster_usage = sum(usage_data.values())
                total_cluster_percent = self._calculate_percentage(total_cluster_usage, allocation.service_units)

                # Build an inner table of individual user usage on the current cluster
                user_usage_table = PrettyTable(border=False, field_names=['User', 'SUs Used', 'Percentage of Total'])
                for user, user_usage in usage_data.items():
                    user_percentage = self._calculate_percentage(user_usage, allocation.service_units) or ''
                    user_usage_table.add_row([user, user_usage, user_percentage])

                # Add the table created above to the outer table that will eventually be returned
                output_table.add_row(f"Cluster: {allocation.cluster_name}, Available SUs: {allocation.service_units}")
                output_table.add_row(user_usage_table)
                output_table.add_row(['Overall', total_cluster_usage, total_cluster_percent])

                usage_total += total_cluster_usage
                allocation_total += allocation.service_units

            usage_percentage = self._calculate_percentage(usage_total, allocation_total)
            investment_total = sum(inv.service_units for inv in investments)
            investment_percentage = self._calculate_percentage(usage_total, allocation_total + investment_total)

            # Add another inner table describing aggregate usage
            output_table.add_row(['Aggregate'])
            aggregate_table = PrettyTable(border=False, header=False)
            if investment_total == 0:
                aggregate_table.add_row(['Aggregate Usage', usage_percentage])
                output_table.add_row(aggregate_table)

            else:
                aggregate_table.add_row(['Investments Total', str(investment_total) + '^a'])
                aggregate_table.add_row(['Aggregate Usage (no investments)', usage_percentage])
                aggregate_table.add_row(['Aggregate Usage', investment_percentage])
                output_table.add_row(aggregate_table)
                output_table.add_row('^a Investment SUs can be used across any cluster')

            return output_table

    def _build_investment_table(self) -> PrettyTable:
        """Return a human-readable summary of the account's investments

        The returned string is empty if there are no investments
        """

        with DBConnection.session() as session:
            investments = session.execute(self._active_investment_query).scalars().all()
            if not investments:
                raise MissingInvestmentError('Account has no investments')

            table = PrettyTable(
                fields=['Total Investment SUs', 'Start Date', 'Current SUs', 'Withdrawn SUs', 'Rollover SUs'])
            for inv in investments:
                table.add_row([
                    inv.service_units,
                    inv.start_date.strftime(settings.date_format),
                    inv.current_sus,
                    inv.withdrawn_sus,
                    inv.withdrawn_sus])

        return table

    def info(self) -> None:
        """Print a summary of service units allocated to and used by the account"""

        try:
            print(self._build_usage_table())
            print(self._build_investment_table())

        except MissingProposalError:
            print(f'Account {self._account_name} has no current proposal')

        except MissingInvestmentError:
            pass

    def notify(self) -> None:
        """Send any pending usage alerts to the account"""

        proposal_query = select(Proposal).join(Account) \
            .where(Account.name == self._account_name) \
            .where(Proposal.exhaustion_date is not None) \
            .where(Proposal.start_date < date.today())

        with DBConnection.session() as session:
            for proposal in session.execute(proposal_query).scalars().all():
                self._notify_proposal(proposal)

    def _notify_proposal(self, proposal):
        # Determine the next usage percentage that an email is scheduled to be sent out
        slurm_acct = SlurmAccount(self._account_name)
        usage = slurm_acct.get_total_usage()
        total_allocated = sum(alloc.service_units for alloc in proposal.allocations)
        usage_perc = min(int(usage / total_allocated * 100), 100)
        next_notify_perc = next((perc for perc in sorted(settings.notify_levels) if perc >= usage_perc), 100)

        email = None
        days_until_expire = (proposal.end_date - date.today()).days
        if days_until_expire <= 0:
            email = EmailTemplate(settings.expired_proposal_notice)
            subject = f'The account for {self._account_name} has reached its end date'

        elif days_until_expire in settings.warning_days:
            email = EmailTemplate(settings.expiration_warning)
            subject = f'Your proposal expiry reminder for account: {self._account_name}'

        elif proposal.percent_notified < next_notify_perc <= usage_perc:
            proposal.percent_notified = next_notify_perc
            email = EmailTemplate(settings.usage_warning)
            subject = f"Your account {self._account_name} has exceeded a proposal threshold"

        if email:
            email.format(
                account_name=self._account_name,
                start=proposal.start_date.strftime(settings.date_format),
                end=proposal.end_date.strftime(settings.date_format),
                exp_in_days=days_until_expire,
                perc=usage_perc,
                usage=self._build_usage_table(),
                investment=self._build_investment_table()
            ).send_to(
                to=f'{self._account_name}{settings.user_email_suffix}',
                ffrom=settings.from_address,
                subject=subject)

    def _close_out_proposal(self, proposal):
        """Set an exhaustion date and final usage in the database"""

        # All accounts checked here are unlocked on at least one cluster,
        # so the exhaustion date is never being overwritten.
        slurm_acct = SlurmAccount(self._account_name)
        proposal.exhaustion_date = date.today()  # TODO: this only stays accurate if update_account_status runs daily

        for alloc in proposal.allocations:
            alloc.final_usage = slurm_acct.get_cluster_usage(alloc.cluster_name, in_hours=True)

    def update_account_status(self) -> None:
        """Close any expired proposals/investments and lock the account if necessary on an otherwise unlocked account"""

        slurm_acct = SlurmAccount(self._account_name)
        with DBConnection.session() as session:

            # Gather the account's active proposal and investment if they exist
            # TODO: This will not find a recently expired proposal/investment
            proposal = session.execute(self._active_proposal_query).scalars().first()
            investment = session.execute(self._active_investment_query).scalars().all()

            #No active investment in date range with SUs to spend
            if not investment:

                # Check for a recently active investment, and that it was updated in the DB
                recent_expired_investment = session.execute(select(Investment).join(Account) \
                                                .where(Account.name == self._account_name) \
                                                .where(Investment.is_expired) \
                                                .where(Investment.exhaustion_date is None)).scalars().first()
                if recent_expired_investment:
                    # TODO: only accurate if update_account_status is run every day
                    recent_expired_investment.exhaustion_date = date.today()

            else:
                investment_sus = investment.current_sus

            #No proposal in date range with SUs to spend
            if not proposal:

                # Check for a recently active proposal, and that it was updated in the DB.
                recent_expired_proposal = session.execute(select(Proposal).join(Account) \
                    .where(Account.name == self._account_name) \
                    .where(Proposal.is_expired) \
                    .where(Proposal.exhaustion_date is None)).scalars().first()

                # An account that is unlocked on some cluster should have an active or recently active proposal
                if not recent_expired_proposal:
                    raise MissingProposalError(f'Account {self._account_name} does not have any proposals')

                # Set final usages, exhaustion dates
                self._close_out_proposal(recent_expired_proposal)

                # No active proposal or investment, lock on all clusters
                # TODO: Should investment units be available to an expired proposal?
                if not investment:
                    self.lock(all_clusters=True)

            # Active proposal found
            else:

<<<<<<< HEAD
                lock_clusters = []
                residual_sus = 0

                for allocation in proposal.allocations:

                    # If the proposal has floating SUs, compare against SUs used over the awarded amounts to see if any
                    # remain
                    if allocation.cluster_name is 'all_clusters':
                        has_all_cluster_units = True
                        residual_sus = residual_sus - allocation.service_units
                        continue

                    usage_data = slurm_acct.get_cluster_usage(allocation.cluster_name, in_hours=True)
                    # Keep track of which clusters are over their limit
                    if usage_data >= allocation.service_units:
                        residual_sus += (usage_data - allocation.service_units)
                        lock_clusters.append(allocation.cluster_name)
=======
                # Mark clusters for locking based on whether they exceed their within-cluster limits
                lock_clusters = []
                for alloc in proposal.allocations:

                    if alloc.cluster_name == 'all_clusters':
                        floating_alloc = alloc
                        floating_sus = alloc.service_units

                    exceeding_sus = slurm_acct.get_cluster_usage(alloc.cluster_name, in_hours=True) - alloc.service_units
                    # TODO: can only reset to 0? Need a DB item for usage covered by all_clusters in previous checks?
>>>>>>> 0551329a

                    if exceeding_sus >= 0:
                        lock_clusters.append({"alloc":alloc,"cluster":alloc.cluster_name,"exceeding_sus":exceeding_sus})

                # Check if usage is covered by floating or investment SUs
                if floating_sus or investment_sus:
                    exceeding_sus_total = sum(cluster["exceeding_sus"] for cluster in lock_clusters)

                    # Lock if floating and Investment SUs can't cover the usage
                    if (exceeding_sus_total - floating_sus) - investment_sus >= 0:
                        self.lock(clusters=[cluster['name'] for cluster in lock_clusters])


                # No floating or investment SUs, lock clusters exceeding their limits
                else:
                    self.lock(clusters=[cluster['name'] for cluster in lock_clusters])


            # TODO: Perform some kind of final check to see if any locking that was done would otherwise exhaust the proposal
            # if proposal.is_expired:

    def _set_account_lock(
            self,
            lock_state: bool,
            clusters: Optional[Collection[str]] = None,
            all_clusters: bool = False
    ) -> None:
        """Update the lock/unlocked states for the current account

        Args:
            lock_state: The new account lock state
            clusters: Name of the clusters to lock the account on. Defaults to all clusters.
            all_clusters: Lock the user on all clusters
        """

        if all_clusters:
            clusters = Slurm.cluster_names()

        for cluster in clusters:
            SlurmAccount(self._account_name).set_locked_state(lock_state, cluster)

    def lock(self, clusters: Optional[Collection[str]] = None, all_clusters=False) -> None:
        """Lock the account on the given clusters

        Args:
            clusters: Name of the clusters to lock the account on. Defaults to all clusters.
            all_clusters: Lock the user on all clusters
        """

        self._set_account_lock(True, clusters, all_clusters)

    def unlock(self, clusters: Optional[Collection[str]] = None, all_clusters=False) -> None:
        """Unlock the account on the given clusters

        Args:
            clusters: Name of the clusters to unlock the account on. Defaults to all clusters.
            all_clusters: Lock the user on all clusters
        """

        self._set_account_lock(False, clusters, all_clusters)


class AdminServices:
    """Administrative tasks for managing the banking system as a whole"""

    @staticmethod
    def _iter_accounts_by_lock_state(status: bool, cluster: str) -> Iterable[str]:
        """Return a collection of account names matching the lock state on the given cluster

        Args:
            status: The lock state to check for
            cluster: The name of the cluster to check the lock state on

        Returns:
            A tuple of account names
        """

        # Query database for accounts that are unlocked and expired
        account_name_query = (select(Account.name).join(Proposal).where(Proposal.end_date < date.today()))
        with DBConnection.session() as session:
            account_names = session.execute(account_name_query).scalars().all()

        for account in account_names:
            if SlurmAccount(account).get_locked_state(cluster) == status:
                yield account

    @classmethod
    def list_locked_accounts(cls, cluster: str) -> None:
        """Print account names that are locked on a given cluster

        Args:
            cluster: The name of the cluster to check the lock state on
        """

        print(*cls._iter_accounts_by_lock_state(True, cluster), sep='\n')

    @classmethod
    def list_unlocked_accounts(cls, cluster: str) -> None:
        """Print account names that are unlocked on a given cluster

        Args:
            cluster: The name of the cluster to check the lock state on
        """

        print(*cls._iter_accounts_by_lock_state(False, cluster), sep='\n')

    @classmethod
    def find_unlocked(cls) -> None:
        """Provide a list of accounts that are unlocked on at least one cluster"""

        return set(cls._iter_accounts_by_lock_state(False, cluster) for cluster in Slurm.cluster_names())

    @classmethod
    def update_account_status(cls) -> None:
        """Update account usage information and lock any expired or overdrawn accounts"""

        for account in cls.find_unlocked():
            account.update_account_status()<|MERGE_RESOLUTION|>--- conflicted
+++ resolved
@@ -807,25 +807,6 @@
             # Active proposal found
             else:
 
-<<<<<<< HEAD
-                lock_clusters = []
-                residual_sus = 0
-
-                for allocation in proposal.allocations:
-
-                    # If the proposal has floating SUs, compare against SUs used over the awarded amounts to see if any
-                    # remain
-                    if allocation.cluster_name is 'all_clusters':
-                        has_all_cluster_units = True
-                        residual_sus = residual_sus - allocation.service_units
-                        continue
-
-                    usage_data = slurm_acct.get_cluster_usage(allocation.cluster_name, in_hours=True)
-                    # Keep track of which clusters are over their limit
-                    if usage_data >= allocation.service_units:
-                        residual_sus += (usage_data - allocation.service_units)
-                        lock_clusters.append(allocation.cluster_name)
-=======
                 # Mark clusters for locking based on whether they exceed their within-cluster limits
                 lock_clusters = []
                 for alloc in proposal.allocations:
@@ -836,7 +817,6 @@
 
                     exceeding_sus = slurm_acct.get_cluster_usage(alloc.cluster_name, in_hours=True) - alloc.service_units
                     # TODO: can only reset to 0? Need a DB item for usage covered by all_clusters in previous checks?
->>>>>>> 0551329a
 
                     if exceeding_sus >= 0:
                         lock_clusters.append({"alloc":alloc,"cluster":alloc.cluster_name,"exceeding_sus":exceeding_sus})
@@ -944,12 +924,6 @@
         print(*cls._iter_accounts_by_lock_state(False, cluster), sep='\n')
 
     @classmethod
-    def find_unlocked(cls) -> None:
-        """Provide a list of accounts that are unlocked on at least one cluster"""
-
-        return set(cls._iter_accounts_by_lock_state(False, cluster) for cluster in Slurm.cluster_names())
-
-    @classmethod
     def update_account_status(cls) -> None:
         """Update account usage information and lock any expired or overdrawn accounts"""
 
