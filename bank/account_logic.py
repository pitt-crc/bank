"""The ``account_services`` module acts as the primary data access layer for the parent
application and defines the bulk of the account management logic.

API Reference
-------------
"""

from __future__ import annotations

from datetime import date, timedelta
from logging import getLogger
from math import ceil
from typing import Collection, Iterable, Optional, Union

from dateutil.relativedelta import relativedelta
from prettytable import PrettyTable
from sqlalchemy import between, delete, or_, select

from . import settings
from .exceptions import *
from .orm import Account, Allocation, DBConnection, Investment, Proposal
from .system import EmailTemplate, Slurm, SlurmAccount

Numeric = Union[int, float]
LOG = getLogger('bank.account_services')


class ProposalServices:
    """Administrative tool for managing account proposals"""

    def __init__(self, account_name: str) -> None:
        """Administrate proposal data for the given user account
    
        Args:
            account_name: The name of the account to administrate
        """

        self._account_name = account_name

    def _get_active_pid(self) -> None:
        """Return the active proposal ID for the current account
        
        Raises:
            MissingProposalError: If no active proposal is found
        """

        active_pid_query = select(Proposal.id) \
            .join(Account) \
            .where(Account.name == self._account_name) \
            .where(Proposal.is_active)

        with DBConnection.session() as session:
            pid = session.execute(active_pid_query).scalars().first()

        if pid is None:
            raise MissingProposalError(f'Account `{self._account_name}` has no active proposal.')

        return pid

    def _verify_proposal_id(self, pid: int) -> None:
        """Raise an error if a given ID does not belong to the current account
        
        Args:
            pid: The ID of a proposal
        Raises:
            MissingProposalError: If the proposal ID does not match the current account
        """

        query = select(Proposal).join(Account).where(Account.name == self._account_name).where(Proposal.id == pid)
        with DBConnection.session() as session:
            if session.execute(query).scalars().first() is None:
                raise MissingProposalError(f'Account `{self._account_name}` has no proposal with ID {pid}.')

    @staticmethod
    def _verify_cluster_values(**clusters_sus: int) -> None:
        """Raise an error if given cluster names or service units are invalid
        
        Args:
            **clusters_sus: Service units for each cluster
        Raises:
            ValueError: If a cluster name is not defined in settings
            ValueError: If service units are negative
        """

        for cluster, sus in clusters_sus.items():
            if cluster not in settings.clusters:
                raise ValueError(f'{cluster} is not a valid cluster name.')

            if sus < 0:
                raise ValueError('Service units cannot be negative.')

    def create_proposal(
            self,
            start: date = date.today(),
            duration_days: int = 365,
            **clusters_sus: int
    ) -> None:
        """Create a new proposal for the account
        
        Args:
            start: The start date of the proposal
            duration_days: How many days before the proposal expires
            **clusters_sus: Service units to allocate to each cluster
        """

        with DBConnection.session() as session:
            # Make sure new proposal does not overlap with existing proposals
            last_active_day = start + timedelta(days=duration_days - 1)
            overlapping_proposal_query = select(Proposal).join(Account) \
                .where(Account.name == self._account_name) \
                .where(
                or_(
                    between(start, Proposal.start_date, Proposal.last_active_date),
                    between(last_active_day, Proposal.start_date, Proposal.last_active_date),
                    between(Proposal.start_date, start, last_active_day),
                    between(Proposal.last_active_date, start, last_active_day)
                )
            )

            if session.execute(overlapping_proposal_query).scalars().first():
                raise ProposalExistsError('Proposals for a given account cannot overlap.')

            # Create the new proposal and allocations
            new_proposal = Proposal(
                percent_notified=0,
                start_date=start,
                end_date=start + timedelta(days=duration_days),
                allocations=[
                    Allocation(cluster_name=cluster, service_units=sus) for cluster, sus in clusters_sus.items()
                ]
            )

            # Assign the proposal to user account
            account_query = select(Account).where(Account.name == self._account_name)
            account = session.execute(account_query).scalars().first()
            account.proposals.append(new_proposal)

            session.add(account)
            session.commit()
<<<<<<< HEAD

            LOG.info(f"Created proposal {new_proposal.id} for {self._account_name}")
=======
            LOG.info(f'Created proposal {new_proposal.id} for {self._account_name}')
>>>>>>> ec460225

    def delete_proposal(self, pid: Optional[int] = None) -> None:
        """Delete a proposal from the current account
        
        Args:
            pid: ID of the proposal to delete (Defaults to currently active proposal)
        Raises:
            MissingProposalError: If the proposal ID does not match the account
        """

        pid = pid or self._get_active_pid()
        self._verify_proposal_id(pid)

        with DBConnection.session() as session:
            session.execute(delete(Proposal).where(Proposal.id == pid))
            session.execute(delete(Allocation).where(Allocation.proposal_id == pid))
            session.commit()
<<<<<<< HEAD

            LOG.info(f"Deleted proposal {pid} for {self._account_name}")
=======
            LOG.info(f'Deleted proposal {pid} for {self._account_name}')
>>>>>>> ec460225

    def modify_date(
            self,
            pid: Optional[int] = None,
            start: Optional[date] = None,
            end: Optional[date] = None,
            **clusters_sus: int
    ) -> None:
        """Overwrite the date of an account proposal
        
        Args:
            pid: Modify a specific proposal by its inv_id (Defaults to currently active proposal)
            start: Optionally set a new start date for the proposal
            end: Optionally set a new end date for the proposal
            **clusters_sus: New service unit values to assign for each cluster
        Raises:
            MissingProposalError: If the proposal ID does not match the account
            ValueError: If neither a start date or end date are provided, and if provided start/end dates are not in
            chronological order with amongst themselves or with the existing DB values.
        """

        pid = pid or self._get_active_pid()
        self._verify_proposal_id(pid)
        self._verify_cluster_values(**clusters_sus)

        # Validate start and end times
        if not (start or end):
            raise ValueError(f'modify_date requires either a new start: {start} or new end: {end} date')
        if (start and end) and start >= end:
            raise ValueError(f'start: {start} needs to be a date before end: {end}')
        
        with DBConnection.session() as session:
            # Get default proposal values
            query = select(Proposal).where(Proposal.id == pid)
            proposal = session.execute(query).scalars().first()
            start = start or proposal.start_date
            end = end or proposal.end_date
            if start >= end:
                raise ValueError('Proposal start date must be before the end date.')

            last_active_date = end - timedelta(days=1)

            # Find any overlapping proposals (not including the proposal being modified)
            overlapping_proposal_query = select(Proposal).join(Account) \
                .where(Account.name == self._account_name) \
                .where(Proposal.id != pid) \
                .where(
                or_(
                    between(start, Proposal.start_date, Proposal.last_active_date),
                    between(last_active_date, Proposal.start_date, Proposal.last_active_date),
                    between(Proposal.start_date, start, last_active_date),
                    between(Proposal.last_active_date, start, last_active_date)
                )
            )

            if session.execute(overlapping_proposal_query).scalars().first():
                raise ProposalExistsError('Proposals for a given account cannot overlap.')

            # Update the proposal record
            proposal.proposal_type = type
            proposal.start_date = start
            proposal.end_date = end
            for allocation in proposal.allocations:
                allocation.service_units = clusters_sus.get(allocation.cluster_name, allocation.service_units)

            session.commit()

            LOG.info(f"Modified proposal {proposal.id} for account {self._account_name}. Overwrote {clusters_sus}")

    def add_sus(self, pid: Optional[int] = None, **clusters_sus: int) -> None:
        """Add service units to an account proposal
        
        Args:
            pid: Modify a specific proposal by its inv_id (Defaults to currently active proposal)
            all_clusters: Specifies if all clusters are affected
            **clusters_sus: Service units to add for each cluster
        Raises:
            MissingProposalError: If the proposal ID does not match the account
        """

        pid = pid or self._get_active_pid()
        self._verify_proposal_id(pid)
        self._verify_cluster_values(**clusters_sus)

        query = select(Allocation).join(Proposal).where(Proposal.id == pid)
        with DBConnection.session() as session:
            allocations = session.execute(query).scalars().all()
            for allocation in allocations:
                allocation.service_units += clusters_sus.get(allocation.cluster_name, 0)

            session.commit()

            LOG.info(f"Modified proposal {pid} for account {self._account_name}. Added {clusters_sus}")

    def subtract_sus(self, pid: Optional[int] = None, **clusters_sus: int) -> None:
        """Subtract service units from an account proposal
        
        Args:
            pid: Modify a specific proposal by its inv_id (Defaults to currently active proposal)
            all_clusters: Specifies if all clusters are affected
            **clusters_sus: Service units to add for each cluster
        Raises:
            MissingProposalError: If the proposal ID does not match the account
        """

        pid = pid or self._get_active_pid()
        self._verify_proposal_id(pid)
        self._verify_cluster_values(**clusters_sus)

        query = select(Allocation).join(Proposal).where(Proposal.id == pid)
        with DBConnection.session() as session:
            allocations = session.execute(query).scalars().all()
            for allocation in allocations:
                allocation.service_units -= clusters_sus.get(allocation.cluster_name, 0)

            session.commit()

            LOG.info(f"Modified proposal {pid} for account {self._account_name}. Removed {clusters_sus}")


class InvestmentServices:
    """Administrative tool for managing account Investments"""

    def __init__(self, account_name: str) -> None:
        """Create or administrate investment data for the given Slurm account
        Args:
            account_name: The name of the Slurm account to administrate

        Raises:
            MissingProposalError: If the account does not have an associated proposal
            MissingInvestmentError: If the account does not have an active investment, and the operation being executed
            is not trying to create one.
        """

        self._account_name = account_name

        with DBConnection.session() as session:
            # Check if the Account has an associated proposal
            proposal_query = select(Proposal).join(Account).where(Account.name == account_name)
            proposal = session.execute(proposal_query).scalars().first()
            if proposal is None:
                raise MissingProposalError(f'Account {account_name} does not hav an associated proposal')

    def _get_active_investment_id(self) -> None:
        """Return the active investment ID for the current account

        Raises:
            MissingInvestmentError: If no active investment is found
        """

        with DBConnection.session() as session:
            # Determine the active investment ID
            active_inv_id_query = select(Investment.id) \
                .join(Account) \
                .where(Account.name == self._account_name) \
                .where(Investment.is_active)

            active_inv_id = session.execute(active_inv_id_query).scalars().first()
            if active_inv_id is None:
                raise MissingInvestmentError(f'Account `{self._account_name}` has no active investment.')

            return active_inv_id

    def _verify_investment_id(self, inv_id: int) -> None:
        """Raise an error if a given ID does not belong to the current account

        Args:
            inv_id: The ID of an investment

        Raises:
            MissingInvestmentError: If the investment ID does not match the current account
        """

        query = select(Investment) \
            .join(Account) \
            .where(Account.name == self._account_name) \
            .where(Investment.id == inv_id)

        with DBConnection.session() as session:
            if session.execute(query).scalars().first() is None:
                raise MissingInvestmentError(f'Account `{self._account_name}` has no investment with ID {inv_id}.')

    @staticmethod
    def _verify_service_units(sus: int) -> None:
        """Raise an error if given service units are invalid

        Args:
            sus: Service units value to test

        Raises:
            ValueError: If service units are not positive
        """

        if int(sus) <= 0:
            raise ValueError('Service units must be greater than zero.')

    def create(
            self,
            sus: int,
            start: Optional[date] = date.today(),
            end: Optional[date] = None,
            num_inv: Optional[int] = 1) -> None:
        """Add a new investment or series of investments to the given account

        Args:
            sus: The total number of service units to be added to the investment, or split equally across multiple
            investments with ``num_inv``
            start: The start date of the investment, or first in the sequence of investments, defaulting to today
            end: The expiration date of the investment, or first in the sequence of investments, defaulting to 12 months
            from ``start``
            num_inv: Divide ``sus`` equally across a number of sequential investments

        Raises:
            ValueError: If the SUs provided are less than 0, if the start date is later than the end date, or if the
            number of investments is less than 1.
        """

        # Validate arguments
        self._verify_service_units(sus)

        if not end:
            end = start + relativedelta(months=12)
        if start >= end:
            raise ValueError(f'Argument start: {start} must be an earlier date than than end: {end}')

        if num_inv < 1:
            raise ValueError(f'Argument num_inv: {num_inv} must be >= 1')

        # Calculate number of service units per each investment
        duration = relativedelta(end, start)
        sus_per_instance = ceil(sus / num_inv)

        with DBConnection.session() as session:
            for i in range(num_inv):
                # Determine the start and end of the current disbursement
                start_this = start + (i * duration)
                end_this = start_this + duration

                new_investment = Investment(
                    start_date=start_this,
                    end_date=end_this,
                    service_units=sus_per_instance,
                    current_sus=sus_per_instance,
                    withdrawn_sus=0,
                    rollover_sus=0
                )

                account = session.execute(select(Account).where(Account.name == self._account_name)).scalars().first()
                account.investments.append(new_investment)
                session.add(account)

                LOG.debug(f"Inserting investment {new_investment.id} for {self._account_name} with {sus} service units")

                session.commit()

                LOG.info(f"Invested {sus} service units for account {self._account_name}")

    def delete(self, inv_id: int) -> None:
        """Delete one of the account's associated investments

        Args:
            inv_id: The inv_id of the investment to delete

        Raises:
            MissingInvestmentError: If the given ID does not match the current account
        """

        # Validate Arguments
        self._verify_investment_id(inv_id)

        # Delete the investment with the provided ID
        with DBConnection.session() as session:
            session.execute(delete(Investment).where(Investment.id == inv_id))
            session.commit()

            LOG.info(f"Deleted investment {inv_id} for {self._account_name}")

    def modify_date(
            self,
            inv_id: Optional[int] = None,
            start: Optional[date] = None,
            end: Optional[date] = None) -> None:
        """Overwrite the start or end date of a given investment

        Args:
            inv_id: The ID of the investment to change, default is the active investment ID
            start: Optionally set a new start date for the investment
            end: Optionally set a new end date for the investment

        Raises:
            MissingInvestmentError: If the account does not have an investment
            ValueError: If neither a start date nor end date are provided, and if provided start/end dates are not in
            chronological order with amongst themselves or with the existing DB values.
        """

        inv_id = inv_id or self._get_active_investment_id()

        self._verify_investment_id(inv_id)

        query = select(Investment).where(Investment.id == inv_id)
        with DBConnection.session() as session:
            investment = session.execute(query).scalars().first()
            start = start or investment.start_date
            end = end or investment.end_date

            # Validate provided start/end against DB entries
            if start >= end:
                raise ValueError(
                    f'Start and end dates need to be in proper chronological order: {start} >= {end}. If providing '
                    'start or end alone, this comparison is between the provided date and the investment\'s existing '
                    'value')

            # Make provided changes
            if start != investment.start_date:
                investment.start_date = start
                LOG.info(f"Overwriting start date on investment {investment.id} for account {self._account_name}")

            if end != investment.end_date:
                investment.end_date = end
                LOG.info(f"Overwriting end date on investment {investment.id} for account {self._account_name}")

            session.commit()
<<<<<<< HEAD

            LOG.info(f'Overwrote service units on investment {investment.id} to {sus} for account {self._account_name}')
=======
>>>>>>> ec460225

    def add_sus(self, inv_id: Optional[int], sus: int) -> None:
        """Add service units to the given investment

        Args:
            inv_id: The ID of the investment to change, default is the active investment ID
            sus: Number of service units to add

        Raises:
            MissingInvestmentError: If the account does not have a proposal
        """

        self._verify_service_units(sus)

        inv_id = inv_id or self._get_active_investment_id()
        self._verify_investment_id(inv_id)

        query = select(Investment).where(Investment.id == inv_id)
        with DBConnection.session() as session:
            investment = session.execute(query).scalars().first()
            investment.service_units += sus
            investment.current_sus += sus

            session.commit()
<<<<<<< HEAD

            LOG.info(f'Added {sus} service units to investment {investment.id} for account {self._account_name}')
=======
            LOG.info(f"Added {sus} service units to investment {investment.id} for account {self._account_name}")
>>>>>>> ec460225

    def subtract_sus(self, inv_id: Optional[int], sus: int) -> None:
        """Subtract service units from the given investment

        Args:
            inv_id: The ID of the investment to change, default is the active investment ID
            sus: Number of service units to remove

        Raises:
            MissingInvestmentError: If the account does not have a proposal
        """

        self._verify_service_units(sus)

        inv_id = inv_id or self._get_active_investment_id()
        self._verify_investment_id(inv_id)

        query = select(Investment).where(Investment.id == inv_id)
        with DBConnection.session() as session:
            investment = session.execute(query).scalars().first()
            if investment.current_sus < sus:
                raise ValueError(
                    f'Cannot subtract {sus}. Investment {inv_id} only has {investment.current_sus} available.')

            investment.service_units -= sus
            investment.current_sus -= sus

            session.commit()
<<<<<<< HEAD

            LOG.info(f'Removed {sus} service units to investment {investment.id} for account {self._account_name}')
=======
            LOG.info(f"Removed {sus} service units from investment {investment.id} for account {self._account_name}")
>>>>>>> ec460225

    def advance(self, sus: int) -> None:
        """Withdraw service units from future investments

        Args:
            sus: The number of service units to withdraw
        """

        self._verify_service_units(sus)
        inv_id = self._get_active_investment_id()
        requested_withdrawal = sus

        with DBConnection.session() as session:
            # Find the investment to add service units into
            active_investment_query = select(Investment).where(Investment.id == inv_id)
            active_investment = session.execute(active_investment_query).scalars().first()
            if not active_investment:
                raise MissingInvestmentError(f'Account does not have a currently active investment to advance into.')

            # Find investments to take service units out of
            usable_investment_query = select(Investment).join(Account) \
                .where(Account.name == self._account_name) \
                .where(Investment.is_expired is not False) \
                .where(Investment.id != active_investment.id) \
                .order_by(Investment.start_date.desc())

            usable_investments = session.execute(usable_investment_query).scalars().all()
            if not usable_investments:
                raise MissingInvestmentError(f'Account has no investments to advance service units from.')

            # Make sure there are enough service units to cover the withdrawal
            available_sus = sum(inv.service_units - inv.withdrawn_sus for inv in usable_investments)
            if sus > available_sus:
                raise ValueError(
                    f"Requested to withdraw {sus} but the account only has {available_sus} SUs available.")

            # Move service units from future investments into the current investment
            for investment in usable_investments:
                maximum_withdrawal = investment.service_units - investment.withdrawn_sus
                to_withdraw = min(sus, maximum_withdrawal)

<<<<<<< HEAD
                LOG.info(f'Withdrawing {to_withdraw} service units from investment {investment.id}')

=======
                LOG.info(f"Withdrawing {to_withdraw} service units from investment {investment.id}")
>>>>>>> ec460225
                investment.current_sus -= to_withdraw
                investment.withdrawn_sus += to_withdraw
                active_investment.current_sus += to_withdraw

                # Check if we have withdrawn the requested number of service units
                sus -= to_withdraw
                if sus <= 0:
                    break

            session.commit()

<<<<<<< HEAD
            LOG.info(f'Advanced {requested_withdrawal - sus} service units for account {self._account_name}')
=======
        LOG.info(f"Advanced {(requested_withdrawal - sus)} service units for account {self._account_name}")
>>>>>>> ec460225


class AccountServices:
    """Administrative tool for managing individual bank accounts"""

    def __init__(self, account_name: str) -> None:
        """Administrate user data at the account level

        Args:
            account_name: The name of the account to administrate
        """

        self._account_name = account_name

        self._proposal_query = select(Proposal).join(Account) \
            .where(Account.name == self._account_name) \
            .where(Proposal.is_active)

        self._investment_query = select(Investment).join(Account) \
            .where(Account.name == self._account_name). \
            where(Investment.is_active)

    @staticmethod
    def _calculate_percentage(usage: int, total: int) -> int:
        """Calculate the percentage ``100 * usage / total`` and return 0 if the answer is infinity"""

        if total > 0:
            return 100 * usage // total

        return 0

    def _build_usage_table(self) -> PrettyTable:
        """Return a human-readable summary of the account usage and allocation"""

        slurm_acct = SlurmAccount(self._account_name)
        output_table = PrettyTable(header=False, padding_width=0)
        with DBConnection.session() as session:
            proposal = session.execute(self._proposal_query).scalars().first()
            investments = session.execute(self._investment_query).scalars().all()

            if not proposal:
                raise MissingProposalError('Account has no proposal')

            usage_total = 0
            allocation_total = 0
            for allocation in proposal.allocations:
                usage_data = slurm_acct.get_cluster_usage(allocation.cluster_name, in_hours=True)
                total_cluster_usage = sum(usage_data.values())
                total_cluster_percent = self._calculate_percentage(total_cluster_usage, allocation.service_units)

                # Build an inner table of individual user usage on the current cluster
                user_usage_table = PrettyTable(border=False, field_names=['User', 'SUs Used', 'Percentage of Total'])
                for user, user_usage in usage_data.items():
                    user_percentage = self._calculate_percentage(user_usage, allocation.service_units) or ''
                    user_usage_table.add_row([user, user_usage, user_percentage])

                # Add the table created above to the outer table that will eventually be returned
                output_table.add_row(f"Cluster: {allocation.cluster_name}, Available SUs: {allocation.service_units}")
                output_table.add_row(user_usage_table)
                output_table.add_row(['Overall', total_cluster_usage, total_cluster_percent])

                usage_total += total_cluster_usage
                allocation_total += allocation.service_units

            usage_percentage = self._calculate_percentage(usage_total, allocation_total)
            investment_total = sum(inv.service_units for inv in investments)
            investment_percentage = self._calculate_percentage(usage_total, allocation_total + investment_total)

            # Add another inner table describing aggregate usage
            output_table.add_row(['Aggregate'])
            aggregate_table = PrettyTable(border=False, header=False)
            if investment_total == 0:
                aggregate_table.add_row(['Aggregate Usage', usage_percentage])
                output_table.add_row(aggregate_table)

            else:
                aggregate_table.add_row(['Investments Total', str(investment_total) + '^a'])
                aggregate_table.add_row(['Aggregate Usage (no investments)', usage_percentage])
                aggregate_table.add_row(['Aggregate Usage', investment_percentage])
                output_table.add_row(aggregate_table)
                output_table.add_row('^a Investment SUs can be used across any cluster')

            return output_table

    def _build_investment_table(self) -> PrettyTable:
        """Return a human-readable summary of the account's investments

        The returned string is empty if there are no investments
        """

        with DBConnection.session() as session:
            investments = session.execute(self._investment_query).scalars().all()
            if not investments:
                raise MissingInvestmentError('Account has no investments')

            table = PrettyTable(
                fields=['Total Investment SUs', 'Start Date', 'Current SUs', 'Withdrawn SUs', 'Rollover SUs'])
            for inv in investments:
                table.add_row([
                    inv.service_units,
                    inv.start_date.strftime(settings.date_format),
                    inv.current_sus,
                    inv.withdrawn_sus,
                    inv.withdrawn_sus])

        return table

    def info(self) -> None:
        """Print a summary of service units allocated to and used by the account"""

        try:
            print(self._build_usage_table())
            print(self._build_investment_table())

        except MissingProposalError:
            print(f'Account {self._account_name} has no current proposal')

        except MissingInvestmentError:
            pass

    def notify(self) -> None:
        """Send any pending usage alerts to the account"""

        proposal_query = select(Proposal).join(Account) \
            .where(Account.name == self._account_name) \
            .where(Proposal.exhaustion_date is not None) \
            .where(Proposal.start_date < date.today())

        with DBConnection.session() as session:
            for proposal in session.execute(proposal_query).scalars().all():
                self._notify_proposal(proposal)

    def _notify_proposal(self, proposal):
        # Determine the next usage percentage that an email is scheduled to be sent out
        slurm_acct = SlurmAccount(self._account_name)
        usage = slurm_acct.get_total_usage()
        total_allocated = sum(alloc.service_units for alloc in proposal.allocations)
        usage_perc = min(int(usage / total_allocated * 100), 100)
        next_notify_perc = next((perc for perc in sorted(settings.notify_levels) if perc >= usage_perc), 100)

        email = None
        days_until_expire = (proposal.end_date - date.today()).days
        if days_until_expire <= 0:
            email = EmailTemplate(settings.expired_proposal_notice)
            subject = f'The account for {self._account_name} has reached its end date'

        elif days_until_expire in settings.warning_days:
            email = EmailTemplate(settings.expiration_warning)
            subject = f'Your proposal expiry reminder for account: {self._account_name}'

        elif proposal.percent_notified < next_notify_perc <= usage_perc:
            proposal.percent_notified = next_notify_perc
            email = EmailTemplate(settings.usage_warning)
            subject = f"Your account {self._account_name} has exceeded a proposal threshold"

        if email:
            email.format(
                account_name=self._account_name,
                start=proposal.start_date.strftime(settings.date_format),
                end=proposal.end_date.strftime(settings.date_format),
                exp_in_days=days_until_expire,
                perc=usage_perc,
                usage=self._build_usage_table(),
                investment=self._build_investment_table()
            ).send_to(
                to=f'{self._account_name}{settings.user_email_suffix}',
                ffrom=settings.from_address,
                subject=subject)

    def update_account_status(self) -> None:
        """Close any expired proposals/investments and lock the account if necessary"""

        raise NotImplementedError

    def _set_account_lock(
            self,
            lock_state: bool,
            clusters: Optional[Collection[str]] = None,
            all_clusters: bool = False
    ) -> None:
        """Update the lock/unlocked states for the current account

        Args:
            lock_state: The new account lock state
            clusters: Name of the clusters to lock the account on. Defaults to all clusters.
            all_clusters: Lock the user on all clusters
        """

        if all_clusters:
            clusters = Slurm.cluster_names()

        for cluster in clusters:
            SlurmAccount(self._account_name).set_locked_state(lock_state, cluster)

    def lock(self, clusters: Optional[Collection[str]] = None, all_clusters=False) -> None:
        """Lock the account on the given clusters

        Args:
            clusters: Name of the clusters to lock the account on. Defaults to all clusters.
            all_clusters: Lock the user on all clusters
        """

        self._set_account_lock(True, clusters, all_clusters)

    def unlock(self, clusters: Optional[Collection[str]] = None, all_clusters=False) -> None:
        """Unlock the account on the given clusters

        Args:
            clusters: Name of the clusters to unlock the account on. Defaults to all clusters.
            all_clusters: Lock the user on all clusters
        """

        self._set_account_lock(False, clusters, all_clusters)


class AdminServices:
    """Administrative tasks for managing the banking system as a whole"""

    @staticmethod
    def _iter_accounts_by_lock_state(status: bool, cluster: str) -> Iterable[str]:
        """Return a collection of account names matching the lock state on the given cluster

        Args:
            status: The lock state to check for
            cluster: The name of the cluster to check the lock state on

        Returns:
            A tuple of account names
        """

        # Query database for accounts that are unlocked and expired
        account_name_query = (select(Account.name).join(Proposal).where(Proposal.end_date < date.today()))
        with DBConnection.session() as session:
            account_names = session.execute(account_name_query).scalars().all()

        for account in account_names:
            if SlurmAccount(account).get_locked_state(cluster) == status:
                yield account

    @classmethod
    def list_locked_accounts(cls, cluster: str) -> None:
        """Print account names that are locked on a given cluster

        Args:
            cluster: The name of the cluster to check the lock state on
        """

        print(*cls._iter_accounts_by_lock_state(True, cluster), sep='\n')

    @classmethod
    def list_unlocked_accounts(cls, cluster: str) -> None:
        """Print account names that are unlocked on a given cluster

        Args:
            cluster: The name of the cluster to check the lock state on
        """

        print(*cls._iter_accounts_by_lock_state(False, cluster), sep='\n')

    @classmethod
    def update_account_status(cls) -> None:
        """Update account usage information and lock any expired or overdrawn accounts"""

        for account in cls.find_unlocked():
            account.update_account_status()<|MERGE_RESOLUTION|>--- conflicted
+++ resolved
@@ -30,7 +30,7 @@
 
     def __init__(self, account_name: str) -> None:
         """Administrate proposal data for the given user account
-    
+
         Args:
             account_name: The name of the account to administrate
         """
@@ -39,7 +39,7 @@
 
     def _get_active_pid(self) -> None:
         """Return the active proposal ID for the current account
-        
+
         Raises:
             MissingProposalError: If no active proposal is found
         """
@@ -59,9 +59,10 @@
 
     def _verify_proposal_id(self, pid: int) -> None:
         """Raise an error if a given ID does not belong to the current account
-        
+
         Args:
             pid: The ID of a proposal
+
         Raises:
             MissingProposalError: If the proposal ID does not match the current account
         """
@@ -74,7 +75,7 @@
     @staticmethod
     def _verify_cluster_values(**clusters_sus: int) -> None:
         """Raise an error if given cluster names or service units are invalid
-        
+
         Args:
             **clusters_sus: Service units for each cluster
         Raises:
@@ -96,7 +97,7 @@
             **clusters_sus: int
     ) -> None:
         """Create a new proposal for the account
-        
+
         Args:
             start: The start date of the proposal
             duration_days: How many days before the proposal expires
@@ -137,18 +138,15 @@
 
             session.add(account)
             session.commit()
-<<<<<<< HEAD
 
             LOG.info(f"Created proposal {new_proposal.id} for {self._account_name}")
-=======
-            LOG.info(f'Created proposal {new_proposal.id} for {self._account_name}')
->>>>>>> ec460225
 
     def delete_proposal(self, pid: Optional[int] = None) -> None:
         """Delete a proposal from the current account
-        
+
         Args:
             pid: ID of the proposal to delete (Defaults to currently active proposal)
+
         Raises:
             MissingProposalError: If the proposal ID does not match the account
         """
@@ -160,12 +158,8 @@
             session.execute(delete(Proposal).where(Proposal.id == pid))
             session.execute(delete(Allocation).where(Allocation.proposal_id == pid))
             session.commit()
-<<<<<<< HEAD
 
             LOG.info(f"Deleted proposal {pid} for {self._account_name}")
-=======
-            LOG.info(f'Deleted proposal {pid} for {self._account_name}')
->>>>>>> ec460225
 
     def modify_date(
             self,
@@ -175,7 +169,7 @@
             **clusters_sus: int
     ) -> None:
         """Overwrite the date of an account proposal
-        
+
         Args:
             pid: Modify a specific proposal by its inv_id (Defaults to currently active proposal)
             start: Optionally set a new start date for the proposal
@@ -196,7 +190,7 @@
             raise ValueError(f'modify_date requires either a new start: {start} or new end: {end} date')
         if (start and end) and start >= end:
             raise ValueError(f'start: {start} needs to be a date before end: {end}')
-        
+
         with DBConnection.session() as session:
             # Get default proposal values
             query = select(Proposal).where(Proposal.id == pid)
@@ -237,7 +231,7 @@
 
     def add_sus(self, pid: Optional[int] = None, **clusters_sus: int) -> None:
         """Add service units to an account proposal
-        
+
         Args:
             pid: Modify a specific proposal by its inv_id (Defaults to currently active proposal)
             all_clusters: Specifies if all clusters are affected
@@ -262,7 +256,7 @@
 
     def subtract_sus(self, pid: Optional[int] = None, **clusters_sus: int) -> None:
         """Subtract service units from an account proposal
-        
+
         Args:
             pid: Modify a specific proposal by its inv_id (Defaults to currently active proposal)
             all_clusters: Specifies if all clusters are affected
@@ -488,11 +482,8 @@
                 LOG.info(f"Overwriting end date on investment {investment.id} for account {self._account_name}")
 
             session.commit()
-<<<<<<< HEAD
 
             LOG.info(f'Overwrote service units on investment {investment.id} to {sus} for account {self._account_name}')
-=======
->>>>>>> ec460225
 
     def add_sus(self, inv_id: Optional[int], sus: int) -> None:
         """Add service units to the given investment
@@ -517,12 +508,8 @@
             investment.current_sus += sus
 
             session.commit()
-<<<<<<< HEAD
-
-            LOG.info(f'Added {sus} service units to investment {investment.id} for account {self._account_name}')
-=======
+
             LOG.info(f"Added {sus} service units to investment {investment.id} for account {self._account_name}")
->>>>>>> ec460225
 
     def subtract_sus(self, inv_id: Optional[int], sus: int) -> None:
         """Subtract service units from the given investment
@@ -551,12 +538,8 @@
             investment.current_sus -= sus
 
             session.commit()
-<<<<<<< HEAD
 
             LOG.info(f'Removed {sus} service units to investment {investment.id} for account {self._account_name}')
-=======
-            LOG.info(f"Removed {sus} service units from investment {investment.id} for account {self._account_name}")
->>>>>>> ec460225
 
     def advance(self, sus: int) -> None:
         """Withdraw service units from future investments
@@ -598,12 +581,8 @@
                 maximum_withdrawal = investment.service_units - investment.withdrawn_sus
                 to_withdraw = min(sus, maximum_withdrawal)
 
-<<<<<<< HEAD
                 LOG.info(f'Withdrawing {to_withdraw} service units from investment {investment.id}')
 
-=======
-                LOG.info(f"Withdrawing {to_withdraw} service units from investment {investment.id}")
->>>>>>> ec460225
                 investment.current_sus -= to_withdraw
                 investment.withdrawn_sus += to_withdraw
                 active_investment.current_sus += to_withdraw
@@ -615,11 +594,8 @@
 
             session.commit()
 
-<<<<<<< HEAD
-            LOG.info(f'Advanced {requested_withdrawal - sus} service units for account {self._account_name}')
-=======
-        LOG.info(f"Advanced {(requested_withdrawal - sus)} service units for account {self._account_name}")
->>>>>>> ec460225
+            LOG.info(f"Advanced {(requested_withdrawal - sus)} service units for account {self._account_name}")
+
 
 
 class AccountServices:
