--- conflicted
+++ resolved
@@ -760,19 +760,7 @@
                 ffrom=settings.from_address,
                 subject=subject)
 
-    def _close_out_proposal(self, proposal):
-        """Set an exhaustion date and final usage in the database"""
-
-        # All accounts checked here are unlocked on at least one cluster,
-        # so the exhaustion date is never being overwritten.
-        slurm_acct = SlurmAccount(self._account_name)
-        proposal.exhaustion_date = date.today()  # TODO: this only stays accurate if update_account_status runs daily
-
-        for alloc in proposal.allocations:
-            alloc.final_usage = slurm_acct.get_cluster_usage(alloc.cluster_name, in_hours=True)
-
     def update_account_status(self) -> None:
-<<<<<<< HEAD
         """Close any expired proposals/investments and lock the account if necessary
         on an otherwise unlocked account
 
@@ -794,15 +782,31 @@
             # TODO: Multiple investments? scalars().all()?
             lock_on_all_clusters = False
 
+            # No active investments in date range with SUs to spend, check that any recently
+            # active investments are closed out and move on to proposals
+            if not investment:
+
+                # Check for a recently active investment, and that it was updated in the DB
+                # TODO: Should this handle multiple investments that have not yet had their exhaustion date set?
+                recent_expired_investment = session.execute(select(Investment).join(Account) \
+                    .where(Account.name == self._account_name) \
+                    .where(Investment.is_expired) \
+                    .where(
+                    Investment.exhaustion_date is None)).scalars().first()
+
+                if recent_expired_investment:
+                    # TODO: only accurate if update_account_status is run every day
+                    recent_expired_investment.exhaustion_date = date.today()
+                    LOG.info(f"Closed out recently expired investment under {self._account_name}")
 
             # No proposal in date range with SUs to spend, check that any recently active proposals
             # are closed out and move on to locking
             if not proposal:
 
                 # Check for a recently active proposal that has not yet been closed out
-                recent_expired_proposal = session.execute(select(Proposal).join(Account) \
-                                                          .where(Account.name == self._account_name) \
-                                                          .where(Proposal.is_expired) \
+                recent_expired_proposal = session.execute(select(Proposal).join(Account)
+                                                          .where(Account.name == self._account_name)
+                                                          .where(Proposal.is_expired)
                                                           .where(Proposal.exhaustion_date is None)).scalars().first()
 
                 # An account that is unlocked on some cluster should have an active or recently active proposal
@@ -810,7 +814,6 @@
                     # raise MissingProposalError(f'Account {self._account_name} does not have any active or '
                     # f'recently expired proposal')
 
-                    # Log an issue with this account, the update status process should continue on to the other accounts
                     LOG.info(f"No active or recently expired proposal found when account status for "
                              f"account {self._account_name}")
 
@@ -831,8 +834,9 @@
             else:
 
                 lock_clusters = []
-                # Update Cluster usage in the bank database
+                # Update Cluster usage in the bank database and determine which clusters may need to be locked
                 for alloc in proposal.allocations:
+
                     # Skip floating SUs
                     if alloc.cluster_name == 'all_clusters':
                         floating_alloc = alloc
@@ -841,143 +845,47 @@
 
                     alloc.service_units_used += slurm_acct.get_cluster_usage(alloc.cluster_name, in_hours=True)
 
-                # Reset the raw usage to zero now that the session values to be committed to the DB reflect the SLURM DB
+                    # `proposal.allocations` up to date with usage, mark for locking based on whether they exceed their
+                    # within-cluster limits
+                    exceeding_sus = alloc.service_units_used - alloc.service_units_total
+
+                    if exceeding_sus >= 0:
+                        lock_clusters.append({"alloc": alloc,
+                                              "cluster": alloc.cluster_name,
+                                              "exceeding_sus": exceeding_sus})
+
+                # Reset the raw usage now that the session values to be committed to the DB reflect the SLURM DB
                 slurm_acct.reset_raw_usage()
 
-                # `proposal.allocations` up to date with usage, mark for locking based on whether they exceed their
-                # within-cluster limits
-
-                lock_clusters = []
-
+            # If usage on some clusters are exceeding the awarded amount
+            if lock_clusters:
+
+                # Determine if exceeding SUs can be covered by floating or investment SUs
                 floating_sus = floating_alloc.service_units_total
 
-                exceeding_sus = alloc.service_units_used - alloc.service_units_total
-
-                    if exceeding_sus >= 0:
-                        lock_clusters.append({"alloc":alloc,"cluster":alloc.cluster_name,"exceeding_sus":exceeding_sus})
-
-                # Check if usage is covered by floating or investment SUs
-                if floating_sus or investment_sus:
-                    exceeding_sus_total = sum(cluster["exceeding_sus"] for cluster in lock_clusters)
-
-                    # Lock if floating and Investment SUs can't cover the usage
-                    if (exceeding_sus_total - floating_sus) - investment_sus >= 0:
-                        self.lock(clusters=[cluster['name'] for cluster in lock_clusters], all_clusters=lock_on_all_clusters)
-
-                # No floating or investment SUs, lock clusters exceeding their limits
-                else:
-                    self.lock(clusters=[cluster['name'] for cluster in lock_clusters])
+
+
+
+
+                    # Check if usage is covered by floating or investment SUs
+                    if floating_sus or investment_sus:
+                        exceeding_sus_total = sum(cluster["exceeding_sus"] for cluster in lock_clusters)
+
+                        # Lock if floating and Investment SUs can't cover the usage
+                        if (exceeding_sus_total - floating_sus) - investment_sus >= 0:
+                            self.lock(clusters=[cluster['name'] for cluster in lock_clusters])
+
+                    # No floating or investment SUs, lock clusters exceeding their limits
+                    else:
+                        self.lock(clusters=[cluster['name'] for cluster in lock_clusters])
 
             if lock_on_all_clusters:
                 LOG.info(f"Locking {self._account_name} on all clusters, no active proposal or investment")
                 self.lock(all_clusters=True)
 
-                # No active investments in date range with SUs to spend, check that any recently
-                # active investments are closed out and move on to proposals
-                if not investment:
-
-                    # Check for a recently active investment, and that it was updated in the DB
-                    # TODO: Should this handle multiple investments that have not yet had their exhaustion date set?
-                    recent_expired_investment = session.execute(select(Investment).join(Account) \
-                        .where(Account.name == self._account_name) \
-                        .where(Investment.is_expired) \
-                        .where(
-                        Investment.exhaustion_date is None)).scalars().first()
-
-                    if recent_expired_investment:
-                        # TODO: only accurate if update_account_status is run every day
-                        recent_expired_investment.exhaustion_date = date.today()
-                        LOG.info(f"Closed out recently expired investment under {self._account_name}")
-
-                # Cover any remaining_raw_usage not handled by a proposal
-                else:
-                    for cluster_name in Slurm.cluster_names():
-                        remaining_raw_usage += slurm_acct.get_cluster_usage(cluster_name, in_hours=True)
-                    investment.current_sus = investment.current_sus - remaining_raw_usage
-
             session.commit()
             # TODO: Perform some kind of final check to see if any locking that was done would otherwise exhaust the proposal?
-=======
-        """Close any expired proposals/investments and lock the account if necessary on an otherwise unlocked account"""
-
-        slurm_acct = SlurmAccount(self._account_name)
-        with DBConnection.session() as session:
-
-            # Gather the account's active proposal and investment if they exist
-            # TODO: This will not find a recently expired proposal/investment
-            proposal = session.execute(self._active_proposal_query).scalars().first()
-            investment = session.execute(self._active_investment_query).scalars().all()
-
-            #No active investment in date range with SUs to spend
-            if not investment:
-
-                # Check for a recently active investment, and that it was updated in the DB
-                recent_expired_investment = session.execute(select(Investment).join(Account) \
-                                                .where(Account.name == self._account_name) \
-                                                .where(Investment.is_expired) \
-                                                .where(Investment.exhaustion_date is None)).scalars().first()
-                if recent_expired_investment:
-                    # TODO: only accurate if update_account_status is run every day
-                    recent_expired_investment.exhaustion_date = date.today()
-
-            else:
-                investment_sus = investment.current_sus
-
-            #No proposal in date range with SUs to spend
-            if not proposal:
-
-                # Check for a recently active proposal, and that it was updated in the DB.
-                recent_expired_proposal = session.execute(select(Proposal).join(Account) \
-                    .where(Account.name == self._account_name) \
-                    .where(Proposal.is_expired) \
-                    .where(Proposal.exhaustion_date is None)).scalars().first()
-
-                # An account that is unlocked on some cluster should have an active or recently active proposal
-                if not recent_expired_proposal:
-                    raise MissingProposalError(f'Account {self._account_name} does not have any proposals')
-
-                # Set final usages, exhaustion dates
-                self._close_out_proposal(recent_expired_proposal)
-
-                # No active proposal or investment, lock on all clusters
-                # TODO: Should investment units be available to an expired proposal?
-                if not investment:
-                    self.lock(all_clusters=True)
-
-            # Active proposal found
-            else:
-
-                # Mark clusters for locking based on whether they exceed their within-cluster limits
-                lock_clusters = []
-                for alloc in proposal.allocations:
-
-                    if alloc.cluster_name == 'all_clusters':
-                        floating_alloc = alloc
-                        floating_sus = alloc.service_units
-
-                    exceeding_sus = slurm_acct.get_cluster_usage(alloc.cluster_name, in_hours=True) - alloc.service_units
-                    # TODO: can only reset to 0? Need a DB item for usage covered by all_clusters in previous checks?
-
-                    if exceeding_sus >= 0:
-                        lock_clusters.append({"alloc":alloc,"cluster":alloc.cluster_name,"exceeding_sus":exceeding_sus})
-
-                # Check if usage is covered by floating or investment SUs
-                if floating_sus or investment_sus:
-                    exceeding_sus_total = sum(cluster["exceeding_sus"] for cluster in lock_clusters)
-
-                    # Lock if floating and Investment SUs can't cover the usage
-                    if (exceeding_sus_total - floating_sus) - investment_sus >= 0:
-                        self.lock(clusters=[cluster['name'] for cluster in lock_clusters])
-
-
-                # No floating or investment SUs, lock clusters exceeding their limits
-                else:
-                    self.lock(clusters=[cluster['name'] for cluster in lock_clusters])
-
-
-            # TODO: Perform some kind of final check to see if any locking that was done would otherwise exhaust the proposal
-            # if proposal.is_expired:
->>>>>>> b2191961
+
 
     def _set_account_lock(
             self,
