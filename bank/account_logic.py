"""The ``account_services`` module acts as the primary data access layer for the parent
application and defines the bulk of the account management logic.

API Reference
-------------
"""

from __future__ import annotations

from datetime import date, timedelta
from logging import getLogger
from math import ceil
from typing import Collection, Iterable, Optional, Union

from dateutil.relativedelta import relativedelta
from prettytable import PrettyTable
from sqlalchemy import between, delete, or_, select

from . import settings
from .exceptions import *
from .orm import Account, Allocation, DBConnection, Investment, Proposal
from .system import EmailTemplate, Slurm, SlurmAccount

Numeric = Union[int, float]
LOG = getLogger('bank.account_services')


class ProposalServices:
    """Administrative tool for managing account proposals"""

    def __init__(self, account_name: str) -> None:
        """Administrate proposal data for the given user account

        Args:
            account_name: The name of the account to administrate
        """

        account = SlurmAccount(account_name)
        self._account_name = account.account_name

    def _get_active_proposal_id(self) -> None:
        """Return the active proposal ID for the current account

        Raises:
            MissingProposalError: If no active proposal is found
        """

        subquery = select(Account.id).where(Account.name == self._account_name)

        active_proposal_id_query = select(Proposal.id) \
            .where(Proposal.account_id.in_(subquery)) \
            .where(Proposal.is_active)

        with DBConnection.session() as session:
            proposal_id = session.execute(active_proposal_id_query).scalars().first()

        if proposal_id is None:
            raise MissingProposalError(f'Account `{self._account_name}` has no active proposal.')

        return proposal_id

    def _verify_proposal_id(self, proposal_id: int) -> None:
        """Raise an error if a given ID does not belong to the current account

        Args:
            proposal_id: The ID of a proposal

        Raises:
            MissingProposalError: If the proposal ID does not match the current account
        """

        query = select(Proposal) \
            .join(Account) \
            .where(Account.name == self._account_name)\
            .where(Proposal.id == proposal_id)

        with DBConnection.session() as session:
            if session.execute(query).scalars().first() is None:
                raise MissingProposalError(f'Account `{self._account_name}` has no proposal with ID {proposal_id}.')

    @staticmethod
    def _verify_cluster_values(**clusters_sus: int) -> None:
        """Raise an error if given cluster names or service units are invalid

        Args:
            **clusters_sus: Service units for each cluster
        Raises:
            ValueError: If a cluster name is not defined in settings
            ValueError: If service units are negative
        """

        for cluster, sus in clusters_sus.items():
            if cluster not in settings.clusters and cluster != "all_clusters":
                raise ValueError(f'{cluster} is not a valid cluster name.')

            if sus < 0:
                raise ValueError('Service units cannot be negative.')

    def create(
            self,
            start: Optional[date] = date.today(),
            end: Optional[date] = None,
            **clusters_sus: int
    ) -> None:
        """Create a new proposal for the account

        Args:
            start: The start date of the proposal, default is today
            end: Date of the proposal expiration, default is 1 year
            **clusters_sus: Service units to allocate to each cluster
        """

        end = end or (start + relativedelta(years=1))

        with DBConnection.session() as session:
            # Make sure new proposal does not overlap with existing proposals
            overlapping_proposal_query = select(Proposal).join(Account) \
                .where(Account.name == self._account_name) \
                .where(
                or_(
                    between(start, Proposal.start_date, Proposal.last_active_date),
                    between(end, Proposal.start_date, Proposal.last_active_date),
                    between(Proposal.start_date, start, end),
                    between(Proposal.last_active_date, start, end)
                )
            )

            if session.execute(overlapping_proposal_query).scalars().first():
                raise ProposalExistsError('Proposals for a given account cannot overlap.')

            # Create the new proposal and allocations
            new_proposal = Proposal(
                percent_notified=0,
                start_date=start,
                end_date=end,
                allocations=[
                    Allocation(cluster_name=cluster, service_units_total=sus) for cluster, sus in clusters_sus.items()
                ]
            )

            # Assign the proposal to user account
            account_query = select(Account).where(Account.name == self._account_name)
            account = session.execute(account_query).scalars().first()
            account.proposals.append(new_proposal)

            session.add(account)
            session.commit()

            LOG.info(f"Created proposal {new_proposal.id} for {self._account_name}")

    def delete(self, proposal_id: int = None) -> None:
        """Delete a proposal from the current account

        Args:
            proposal_id: ID of the proposal to delete

        Raises:
            MissingProposalError: If the proposal ID does not match the account
        """

        self._verify_proposal_id(proposal_id)

        with DBConnection.session() as session:
            session.execute(delete(Proposal).where(Proposal.id == proposal_id))
            session.execute(delete(Allocation).where(Allocation.proposal_id == proposal_id))
            session.commit()

            LOG.info(f"Deleted proposal {proposal_id} for {self._account_name}")

    def modify_date(
            self,
            proposal_id: Optional[int] = None,
            start: Optional[date] = None,
            end: Optional[date] = None
    ) -> None:
        """Overwrite the date of an account proposal

        Args:
            proposal_id: Modify a specific proposal by its inv_id (Defaults to currently active proposal)
            start: Optionally set a new start date for the proposal
            end: Optionally set a new end date for the proposal
        Raises:
            MissingProposalError: If the proposal ID does not match the account
            ValueError: If neither a start date nor end date are provided, and if provided start/end dates are not in
            chronological order with amongst themselves or with the existing DB values.
        """

        proposal_id = proposal_id or self._get_active_proposal_id()
        self._verify_proposal_id(proposal_id)

        with DBConnection.session() as session:
            # Get default proposal values
            query = select(Proposal).where(Proposal.id == proposal_id)
            proposal = session.execute(query).scalars().first()
            start = start or proposal.start_date
            end = end or proposal.end_date

            if start >= end:
                raise ValueError(f'Start and end dates need to be in proper chronological order: {start} >= {end}. '
                                 f'If providing start or end alone, this comparison is between the provided date and '
                                 f'the proposals\'s existing value')

            last_active_date = end - timedelta(days=1)

            # Find any overlapping proposals (not including the proposal being modified)
            overlapping_proposal_query = select(Proposal).join(Account) \
                .where(Account.name == self._account_name) \
                .where(Proposal.id != proposal_id) \
                .where(
                or_(
                    between(start, Proposal.start_date, Proposal.last_active_date),
                    between(last_active_date, Proposal.start_date, Proposal.last_active_date),
                    between(Proposal.start_date, start, last_active_date),
                    between(Proposal.last_active_date, start, last_active_date)
                )
            )

            if session.execute(overlapping_proposal_query).scalars().first():
                raise ProposalExistsError('Proposals for a given account cannot overlap.')

            # Update the proposal record
            if start != proposal.start_date:
                proposal.start_date = start
                LOG.info(f"Overwriting start date on investment {proposal.id} for account {self._account_name}")

            if end != proposal.end_date:
                proposal.end_date = end
                LOG.info(f"Overwriting end date on investment {proposal.id} for account {self._account_name}")

            session.commit()

            LOG.info(f"Modified proposal {proposal.id} for account {self._account_name}.")

    def add_sus(self, proposal_id: Optional[int] = None, **clusters_sus: int) -> None:
        """Add service units to an account proposal

        Args:
            proposal_id: Modify a specific proposal by its inv_id (Defaults to currently active proposal)
            **clusters_sus: Service units to add for each cluster
        Raises:
            MissingProposalError: If the proposal ID does not match the account
        """

        proposal_id = proposal_id or self._get_active_proposal_id()
        self._verify_proposal_id(proposal_id)
        self._verify_cluster_values(**clusters_sus)

        query = select(Allocation).join(Proposal).where(Proposal.id == proposal_id)
        with DBConnection.session() as session:
            allocations = session.execute(query).scalars().all()
            for allocation in allocations:
                allocation.service_units_total += clusters_sus.get(allocation.cluster_name, 0)

            session.commit()

            LOG.info(f"Modified proposal {proposal_id} for account {self._account_name}. Added {clusters_sus}")

    def subtract_sus(self, proposal_id: Optional[int] = None, **clusters_sus: int) -> None:
        """Subtract service units from an account proposal

        Args:
            proposal_id: Modify a specific proposal by its inv_id (Defaults to currently active proposal)
            **clusters_sus: Service units to add for each cluster
        Raises:
            MissingProposalError: If the proposal ID does not match the account
        """

        proposal_id = proposal_id or self._get_active_proposal_id()
        self._verify_proposal_id(proposal_id)
        self._verify_cluster_values(**clusters_sus)

        query = select(Allocation).join(Proposal).where(Proposal.id == proposal_id)
        with DBConnection.session() as session:
            allocations = session.execute(query).scalars().all()
            for allocation in allocations:
                allocation.service_units_total -= clusters_sus.get(allocation.cluster_name, 0)

            session.commit()

            LOG.info(f"Modified proposal {proposal_id} for account {self._account_name}. Removed {clusters_sus}")


class InvestmentServices:
    """Administrative tool for managing account Investments"""

    def __init__(self, account_name: str) -> None:
        """Create or administrate investment data for the given Slurm account
        Args:
            account_name: The name of the Slurm account to administrate

        Raises:
            MissingProposalError: If the account does not have an associated proposal
        """

        account = SlurmAccount(account_name)
        self._account_name = account.account_name

        with DBConnection.session() as session:
            # Check if the Account has an associated proposal
            proposal_query = select(Proposal).join(Account).where(Account.name == account_name)
            proposal = session.execute(proposal_query).scalars().first()
            if proposal is None:
                raise MissingProposalError(f'Account {account_name} does not hav an associated proposal')

    def _get_active_investment_id(self) -> int:
        """Return the active investment ID for the current account

        Raises:
            MissingInvestmentError: If no active investment is found
        """

        with DBConnection.session() as session:
            # Determine the active investment ID
            active_inv_id_query = select(Investment.id) \
                .join(Account) \
                .where(Account.name == self._account_name) \
                .where(Investment.is_active)

            active_inv_id = session.execute(active_inv_id_query).scalars().first()
            if active_inv_id is None:
                raise MissingInvestmentError(f'Account `{self._account_name}` has no active investment.')

            return active_inv_id

    def _verify_investment_id(self, inv_id: int) -> None:
        """Raise an error if a given ID does not belong to the current account

        Args:
            inv_id: The ID of an investment

        Raises:
            MissingInvestmentError: If the investment ID does not match the current account
        """

        query = select(Investment) \
            .join(Account) \
            .where(Account.name == self._account_name) \
            .where(Investment.id == inv_id)

        with DBConnection.session() as session:
            if session.execute(query).scalars().first() is None:
                raise MissingInvestmentError(f'Account `{self._account_name}` has no investment with ID {inv_id}.')

    @staticmethod
    def _verify_service_units(sus: int) -> None:
        """Raise an error if given service units are invalid

        Args:
            sus: Service units value to test

        Raises:
            ValueError: If service units are not positive
        """

        if int(sus) <= 0:
            raise ValueError('Service units must be greater than zero.')

    def create(
            self,
            sus: int,
            start: Optional[date] = date.today(),
            end: Optional[date] = None,
            num_inv: Optional[int] = 1) -> None:
        """Add a new investment or series of investments to the given account

        Args:
            sus: The total number of service units to be added to the investment, or split equally across multiple
            investments with ``num_inv``
            start: The start date of the investment, or first in the sequence of investments, defaulting to today
            end: The expiration date of the investment, or first in the sequence of investments, defaulting to 12 months
            from ``start``
            num_inv: Divide ``sus`` equally across a number of sequential investments

        Raises:
            ValueError: If the SUs provided are less than 0, if the start date is later than the end date, or if the
            number of investments is less than 1.
        """

        # Validate arguments
        self._verify_service_units(sus)

        end = end or (start + relativedelta(years=1))
        if start >= end:
            raise ValueError(f'Argument start: {start} must be an earlier date than than end: {end}')

        if num_inv < 1:
            raise ValueError(f'Argument num_inv: {num_inv} must be >= 1')

        # Calculate number of service units per each investment
        duration = relativedelta(end, start)
        sus_per_instance = ceil(sus / num_inv)

        with DBConnection.session() as session:
            for i in range(num_inv):
                # Determine the start and end of the current disbursement
                start_this = start + (i * duration)
                end_this = start_this + duration

                new_investment = Investment(
                    start_date=start_this,
                    end_date=end_this,
                    service_units=sus_per_instance,
                    current_sus=sus_per_instance,
                    withdrawn_sus=0,
                    rollover_sus=0
                )

                account = session.execute(select(Account).where(Account.name == self._account_name)).scalars().first()
                account.investments.append(new_investment)
                session.add(account)

                LOG.debug(f"Inserting investment {new_investment.id} for {self._account_name} with {sus} service units")

                session.commit()

                LOG.info(f"Invested {sus} service units for account {self._account_name}")

    def delete(self, inv_id: int) -> None:
        """Delete one of the account's associated investments

        Args:
            inv_id: The inv_id of the investment to delete

        Raises:
            MissingInvestmentError: If the given ID does not match the current account
        """

        # Validate Arguments
        self._verify_investment_id(inv_id)

        # Delete the investment with the provided ID
        with DBConnection.session() as session:
            session.execute(delete(Investment).where(Investment.id == inv_id))
            session.commit()

            LOG.info(f"Deleted investment {inv_id} for {self._account_name}")

    def modify_date(
            self,
            inv_id: Optional[int] = None,
            start: Optional[date] = None,
            end: Optional[date] = None) -> None:
        """Overwrite the start or end date of a given investment

        Args:
            inv_id: The ID of the investment to change, default is the active investment ID
            start: Optionally set a new start date for the investment
            end: Optionally set a new end date for the investment

        Raises:
            MissingInvestmentError: If the account does not have an investment
            ValueError: If neither a start date nor end date are provided, and if provided start/end dates are not in
            chronological order with amongst themselves or with the existing DB values.
        """

        inv_id = inv_id or self._get_active_investment_id()

        self._verify_investment_id(inv_id)

        query = select(Investment).where(Investment.id == inv_id)
        with DBConnection.session() as session:
            investment = session.execute(query).scalars().first()
            start = start or investment.start_date
            end = end or investment.end_date

            # Validate provided start/end against DB entries
            if start >= end:
                raise ValueError(
                    f'Start and end dates need to be in proper chronological order: {start} >= {end}. If providing '
                    'start or end alone, this comparison is between the provided date and the investment\'s existing '
                    'value')

            # Make provided changes
            if start != investment.start_date:
                investment.start_date = start
                LOG.info(f"Overwriting start date on investment {investment.id} for account {self._account_name}")

            if end != investment.end_date:
                investment.end_date = end
                LOG.info(f"Overwriting end date on investment {investment.id} for account {self._account_name}")

            session.commit()

    def add_sus(self, inv_id: Optional[int], sus: int) -> None:
        """Add service units to the given investment

        Args:
            inv_id: The ID of the investment to change, default is the active investment ID
            sus: Number of service units to add

        Raises:
            MissingInvestmentError: If the account does not have a proposal
        """

        self._verify_service_units(sus)

        inv_id = inv_id or self._get_active_investment_id()
        self._verify_investment_id(inv_id)

        query = select(Investment).where(Investment.id == inv_id)
        with DBConnection.session() as session:
            investment = session.execute(query).scalars().first()
            investment.service_units += sus
            investment.current_sus += sus

            session.commit()

            LOG.info(f"Added {sus} service units to investment {investment.id} for account {self._account_name}")

    def subtract_sus(self, inv_id: Optional[int], sus: int) -> None:
        """Subtract service units from the given investment

        Args:
            inv_id: The ID of the investment to change, default is the active investment ID
            sus: Number of service units to remove

        Raises:
            MissingInvestmentError: If the account does not have a proposal
        """

        self._verify_service_units(sus)

        inv_id = inv_id or self._get_active_investment_id()
        self._verify_investment_id(inv_id)

        query = select(Investment).where(Investment.id == inv_id)
        with DBConnection.session() as session:
            investment = session.execute(query).scalars().first()
            if investment.current_sus < sus:
                raise ValueError(
                    f'Cannot subtract {sus}. Investment {inv_id} only has {investment.current_sus} available.')

            investment.service_units -= sus
            investment.current_sus -= sus

            session.commit()

            LOG.info(f'Removed {sus} service units to investment {investment.id} for account {self._account_name}')

    def advance(self, sus: int) -> None:
        """Withdraw service units from future investments

        Args:
            sus: The number of service units to withdraw
        """

        self._verify_service_units(sus)
        inv_id = self._get_active_investment_id()
        requested_withdrawal = sus

        with DBConnection.session() as session:
            # Find the investment to add service units into
            active_investment_query = select(Investment).where(Investment.id == inv_id)
            active_investment = session.execute(active_investment_query).scalars().first()
            if not active_investment:
                raise MissingInvestmentError(f'Account does not have a currently active investment to advance into.')

            # Find investments to take service units out of
            usable_investment_query = select(Investment).join(Account) \
                .where(Account.name == self._account_name) \
                .where(Investment.is_expired is not False) \
                .where(Investment.id != active_investment.id) \
                .order_by(Investment.start_date.desc())

            usable_investments = session.execute(usable_investment_query).scalars().all()
            if not usable_investments:
                raise MissingInvestmentError(f'Account has no investments to advance service units from.')

            # Make sure there are enough service units to cover the withdrawal
            available_sus = sum(inv.service_units - inv.withdrawn_sus for inv in usable_investments)
            if sus > available_sus:
                raise ValueError(
                    f"Requested to withdraw {sus} but the account only has {available_sus} SUs available.")

            # Move service units from future investments into the current investment
            for investment in usable_investments:
                maximum_withdrawal = investment.service_units - investment.withdrawn_sus
                to_withdraw = min(sus, maximum_withdrawal)

                LOG.info(f'Withdrawing {to_withdraw} service units from investment {investment.id}')

                investment.current_sus -= to_withdraw
                investment.withdrawn_sus += to_withdraw
                active_investment.current_sus += to_withdraw

                # Check if we have withdrawn the requested number of service units
                sus -= to_withdraw
                if sus <= 0:
                    break

            session.commit()

            LOG.info(f"Advanced {(requested_withdrawal - sus)} service units for account {self._account_name}")


class AccountServices:
    """Administrative tool for managing individual bank accounts"""

    def __init__(self, account_name: str) -> None:
        """Administrate user data at the account level

        Args:
            account_name: The name of the account to administrate
        """

        account = SlurmAccount(account_name)
        self._account_name = account.account_name

        subquery = select(Account.id).where(Account.name == self._account_name)

        self._active_proposal_query = select(Proposal) \
            .where(Proposal.account_id.in_(subquery)) \
            .where(Proposal.is_active)

        self._active_investment_query = select(Investment)\
            .join(Account) \
            .where(Account.name == self._account_name) \
            .where(Investment.is_active)

    @staticmethod
    def _calculate_percentage(usage: int, total: int) -> int:
        """Calculate the percentage ``100 * usage / total`` and return 0 if the answer is infinity"""

        if total > 0:
            return 100 * usage // total

        return 0

    def _build_usage_table(self) -> PrettyTable:
        """Return a human-readable summary of the account usage and allocation"""

        slurm_acct = SlurmAccount(self._account_name)
        output_table = PrettyTable(header=False, padding_width=5)

        with DBConnection.session() as session:
            proposal = session.execute(self._active_proposal_query).scalars().first()
            investments = session.execute(self._active_investment_query).scalars().all()

            if not proposal:
                raise MissingProposalError('Account has no proposal')

            # Proposal End Date as first row
            output_table.add_row(['Proposal End Date:', proposal.end_date.strftime(settings.date_format),""], divider=True)

            output_table.add_row(['Proposal ID:', proposal.id, ""], divider=True)
            output_table.add_row(["","",""], divider=True)

            aggregate_usage_total = 0
            allocation_total = 0
            floating_su_usage = 0
            floating_su_total = 0

            for allocation in proposal.allocations:
                if allocation.cluster_name == 'all_clusters':
                    floating_su_usage = allocation.service_units_used
                    floating_su_total = allocation.service_units_total
                    floating_su_remaining = floating_su_total - floating_su_usage
                    continue

                usage_data = slurm_acct.get_cluster_usage_per_user(allocation.cluster_name, in_hours=True)
                if not usage_data:
                    continue

                total_usage_on_cluster = sum(usage_data.values())
                total_cluster_percent = self._calculate_percentage(total_usage_on_cluster, allocation.service_units_total)
                cluster_name = str.upper(allocation.cluster_name)

                output_table.add_row([f"Cluster: {cluster_name}",
                                     f"Available SUs: {allocation.service_units_total}",""], divider=True)

                # Build a list of individual user usage on the current cluster
                output_table.add_row(["User", "SUs Used", "Percentage of Total"], divider=True)
                for index, data in enumerate(usage_data.items()):
                    user = data[0]
                    user_usage = data[1]
                    user_percentage = self._calculate_percentage(user_usage, allocation.service_units_total) or "N/A"
                    if index != len(usage_data.items()) - 1:
                        output_table.add_row([user, user_usage, user_percentage])
                    else:
                        # Last user is a divider
                        output_table.add_row([user, user_usage, user_percentage], divider=True)

                # Overall usage
                output_table.add_row([f'Overall for {cluster_name}', total_usage_on_cluster, total_cluster_percent], divider=True)
                output_table.add_row(["", "", ""], divider=True)

                aggregate_usage_total += total_usage_on_cluster
                allocation_total += allocation.service_units_total

            usage_percentage = self._calculate_percentage(aggregate_usage_total, allocation_total)

            floating_su_percent = self._calculate_percentage(floating_su_usage, floating_su_total)
<<<<<<< HEAD
            output_table.add_row(['Floating Service Units', floating_su_usage, floating_su_percent])
            output_table.add_row([f'**Floating SUs are applied to any cluster to cover usage ', "", ""])
            output_table.add_row([f'exceeding proposal limits', "", ""], divider=True)
=======
            output_table.add_row(['Floating Service Units', "Units Remaining", "Percent Used"], divider=True)
            output_table.add_row([f'**Floating SUs are applied to cover usage ', floating_su_remaining, floating_su_percent])
            output_table.add_row([f'exceeding proposal limits across any cluster', "", ""], divider=True)
>>>>>>> 1c07d550

            # Add another inner table describing aggregate usage
            if not investments:
                output_table.add_row(['Aggregate Usage', usage_percentage, ""], divider=True)
            else:
                investment_total = sum(inv.service_units for inv in investments)
                investment_percentage = self._calculate_percentage(aggregate_usage_total,
                                                                   allocation_total + investment_total)

                output_table.add_row(['Investments Total', str(investment_total)+f"\N{ASTERISK}", ""])
                output_table.add_row(['Aggregate Usage (excluding investments)', usage_percentage, ""])
                output_table.add_row(['Aggregate Usage', investment_percentage, ""])
                output_table.add_row([f'\N{ASTERISK}Investment SUs are applied to cover usage ', "",""], divider=True)
                output_table.add_row([f'exceeding proposal limits across any cluster',"",""])

            return output_table

    def _build_investment_table(self) -> PrettyTable:
        """Return a human-readable summary of the account's investments

        The returned string is empty if there are no investments
        """

        with DBConnection.session() as session:
            investments = session.execute(self._active_investment_query).scalars().all()
            if not investments:
                raise MissingInvestmentError('Account has no investments')

            table = PrettyTable(
                fields=['Total Investment SUs', 'Start Date', 'Current SUs', 'Withdrawn SUs', 'Rollover SUs'])
            for inv in investments:
                table.add_row([
                    inv.service_units,
                    inv.start_date.strftime(settings.date_format),
                    inv.current_sus,
                    inv.withdrawn_sus,
                    inv.withdrawn_sus])

        return table

    def info(self) -> None:
        """Print a summary of service units allocated to and used by the account"""

        try:
            print(self._build_usage_table())
            print(self._build_investment_table())

        except MissingProposalError:
            print(f'Account {self._account_name} has no current proposal')

        except MissingInvestmentError:
            pass

    def notify(self) -> None:
        """Send any pending usage alerts to the account"""

        proposal_query = select(Proposal).join(Account) \
            .where(Account.name == self._account_name) \
            .where(Proposal.is_active)

        with DBConnection.session() as session:
            for proposal in session.execute(proposal_query).scalars().all():
                self._notify_proposal(proposal)

    def _notify_proposal(self, proposal):
        # Determine the next usage percentage that an email is scheduled to be sent out
        slurm_acct = SlurmAccount(self._account_name)
        usage = slurm_acct.get_cluster_usage_total()
        total_allocated = sum(alloc.service_units_total for alloc in proposal.allocations)
        usage_perc = min(int(usage / total_allocated * 100), 100)
        next_notify_perc = next((perc for perc in sorted(settings.notify_levels) if perc >= usage_perc), 100)

        email = None
        days_until_expire = (proposal.end_date - date.today()).days
        if days_until_expire <= 0:
            email = EmailTemplate(settings.expired_proposal_notice)
            subject = f'The account for {self._account_name} has reached its end date'

        elif days_until_expire in settings.warning_days:
            email = EmailTemplate(settings.expiration_warning)
            subject = f'Your proposal expiry reminder for account: {self._account_name}'

        elif proposal.percent_notified < next_notify_perc <= usage_perc:
            proposal.percent_notified = next_notify_perc
            email = EmailTemplate(settings.usage_warning)
            subject = f"Your account {self._account_name} has exceeded a proposal threshold"

        if email:
            email.format(
                account_name=self._account_name,
                start=proposal.start_date.strftime(settings.date_format),
                end=proposal.end_date.strftime(settings.date_format),
                exp_in_days=days_until_expire,
                perc=usage_perc,
                usage=self._build_usage_table(),
                investment=self._build_investment_table()
            ).send_to(
                to=f'{self._account_name}{settings.user_email_suffix}',
                ffrom=settings.from_address,
                subject=subject)

    def update_status(self) -> None:
        """Update the Bank database entries for an unlocked account given the usage values from SLURM,
        and lock the account if necessary

        Update the current usage for each allocation in the proposal from the values in the slurm database,
        then reset the slurm database values.

        Using these values, determine which clusters the account is exceeding usage limits on, and determine if that
        usage can be covered by floating/investment service units, locking on the cluster if not.

        Makes sure a recently expired proposal is closed out if no active proposal is found.
        Makes sure any recently expired investments are closed out if no active investments are found.
        """

        slurm_acct = SlurmAccount(self._account_name)
        with DBConnection.session() as session:

            # Gather the account's active proposal and investments if they exist
            # This will not find a recently expired proposal/investment
            proposal = session.execute(self._active_proposal_query).scalars().first()
            investment = session.execute(self._active_investment_query).scalars().first()
            lock_clusters = []

            investment_sus = 0
            if investment:
                investment_sus = investment.current_sus

            # No active proposal (in date range with SUs to spend), lock on all clusters if there are not investment
            # SUs to use
            if not proposal:
                # Try to cover current raw usage with investment service units
                total_usage = slurm_acct.get_cluster_usage_total(in_hours=True)
                if total_usage <= investment_sus:
                    LOG.debug(f"Using investment service units to cover usage with no active proposal "
                              f"for {self._account_name}")
                    investment.current_sus -= total_usage
                else:
                    LOG.info(f"Locking {self._account_name} on all clusters, no active proposal or investment")
                    self.lock(all_clusters=True)
            else:
                floating_sus_remaining = 0
                floating_alloc = None

                # Update Cluster usage in the bank database and determine which clusters may need to be locked
                for alloc in proposal.allocations:

                    # Skip floating SUs, noting how many are available
                    if alloc.cluster_name == 'all_clusters':
                        floating_alloc = alloc
                        floating_sus_remaining = alloc.service_units_total - alloc.service_units_used
                        continue

                    # TODO: cluster usage errors on empty output from sshare
                    alloc.service_units_used += slurm_acct.get_cluster_usage_total(alloc.cluster_name, in_hours=True)

                    # `proposal.allocations` up to date with usage, mark for locking based on whether they exceed their
                    # within-cluster limits
                    exceeding_sus = alloc.service_units_used - alloc.service_units_total

                    if exceeding_sus >= 0:
                        lock_clusters.append({"alloc": alloc,
                                              "name": alloc.cluster_name,
                                              "exceeding_sus": exceeding_sus})

            # If usage on some clusters are exceeding the awarded amount
            if lock_clusters:

                cluster_names = [cluster['name'] for cluster in lock_clusters]
                exceeding_sus_total = sum(cluster["exceeding_sus"] for cluster in lock_clusters)

                # Floating SUs can cover
                if exceeding_sus_total <= floating_sus_remaining:
                    floating_alloc.service_units_used += exceeding_sus_total
                    for cluster in lock_clusters:
                        cluster["alloc"].service_units_used = cluster["alloc"].service_units_total
                        LOG.debug(f"Using floating service units to cover usage over limit for {self._account_name} "
                                  f"on {cluster['name']}")

                # Investment SUs can cover
                elif exceeding_sus_total - floating_sus_remaining <= investment_sus:
                    remaining_sus = exceeding_sus - floating_sus_remaining
                    if floating_alloc:
                        floating_alloc.service_units_used = floating_alloc.service_units_total
                    investment.current_sus -= remaining_sus
                    # TODO: do withdrawn SUs need to be changed?
                    for cluster in lock_clusters:
                        cluster["alloc"].service_units_used = cluster["alloc"].service_units_total
                        LOG.debug(f"Using investment service units to cover usage over limit for {self._account_name} "
                                  f"on {cluster['name']}")

                # Neither can cover
                else:
                    self.lock(clusters=cluster_names)
                    LOG.info(f"Locking {self._account_name} due to exceeding limits")

            session.commit()

        # Reset the raw usage now that the session values to be committed to the DB reflect the SLURM DB
        slurm_acct.reset_raw_usage()

    def _set_account_lock(
            self,
            lock_state: bool,
            clusters: Optional[Collection[str]] = None,
            all_clusters: bool = False
    ) -> None:
        """Update the lock/unlocked states for the current account, only lock account if it has no purchased partitions
        within a cluster

        Args:
            lock_state: The new account lock state
            clusters: Name of the clusters to lock the account on. Defaults to all clusters.
            all_clusters: Lock the user on all clusters
        """

        if all_clusters:
            clusters = Slurm.cluster_names()

        for cluster in clusters:
            locked = lock_state

            # Determine whether a purchased partition exists on the cluster
            # using CRC's naming convention: partition name always
            # contains name of the account, e.g. eschneider-mpi
            for partition in Slurm.partition_names(cluster):
                if partition.find(self._account_name) >= 0:
                    locked = False
                    LOG.info(
                        f"{self._account_name} cannot be locked on {cluster} because it has an investment partition")
                    break

            SlurmAccount(self._account_name).set_locked_state(locked, cluster)

    def lock(self, clusters: Optional[Collection[str]] = None, all_clusters=False) -> None:
        """Lock the account on the given clusters

        Args:
            clusters: Name of the clusters to lock the account on. Defaults to all clusters.
            all_clusters: Lock the user on all clusters
        """

        self._set_account_lock(True, clusters, all_clusters)

    def unlock(self, clusters: Optional[Collection[str]] = None, all_clusters=False) -> None:
        """Unlock the account on the given clusters

        Args:
            clusters: Name of the clusters to unlock the account on. Defaults to all clusters.
            all_clusters: Lock the user on all clusters
        """

        self._set_account_lock(False, clusters, all_clusters)


class AdminServices:
    """Administrative tasks for managing the banking system as a whole"""

    @staticmethod
    def _iter_accounts_by_lock_state(status: bool, cluster: str) -> Iterable[str]:
        """Return a collection of account names matching the lock state on the given cluster

        Args:
            status: The lock state to check for
            cluster: The name of the cluster to check the lock state on

        Returns:
            A tuple of account names
        """

        # Query database for all account names
        with DBConnection.session() as session:
            account_names = session.execute(select(Account.name)).scalars().all()

        # Build a generator for account names that match the lock state
        for account in account_names:
            try:
                if SlurmAccount(account).get_locked_state(cluster) == status:
                    yield account
            except AccountNotFoundError:
                continue


    @classmethod
    def list_locked_accounts(cls, cluster: str) -> None:
        """Print account names that are locked on a given cluster

        Args:
            cluster: The name of the cluster to check the lock state on
        """

        print(*cls._iter_accounts_by_lock_state(True, cluster), sep='\n')

    @classmethod
    def list_unlocked_accounts(cls, cluster: str) -> None:
        """Print account names that are unlocked on a given cluster

        Args:
            cluster: The name of the cluster to check the lock state on
        """

        print(*cls._iter_accounts_by_lock_state(False, cluster), sep='\n')

    @classmethod
    def find_unlocked_account_names(cls) -> dict:
        """Provide a list of accounts that are unlocked on the clusters defined in SLURM

        Returns: A dictionary with cluster name as the keys and a generator yielding account names as the value
        """

        unlocked_accounts_by_cluster = {}
        for cluster in Slurm.cluster_names():
            unlocked_accounts_by_cluster[cluster] = set(cls._iter_accounts_by_lock_state(False, cluster))

        return unlocked_accounts_by_cluster

    @classmethod
    def update_account_status(cls) -> None:
        """Update account usage information and lock any expired or overdrawn accounts"""

        for account in cls.find_unlocked_account_names():
            account.update_status()<|MERGE_RESOLUTION|>--- conflicted
+++ resolved
@@ -690,15 +690,9 @@
             usage_percentage = self._calculate_percentage(aggregate_usage_total, allocation_total)
 
             floating_su_percent = self._calculate_percentage(floating_su_usage, floating_su_total)
-<<<<<<< HEAD
-            output_table.add_row(['Floating Service Units', floating_su_usage, floating_su_percent])
-            output_table.add_row([f'**Floating SUs are applied to any cluster to cover usage ', "", ""])
+            output_table.add_row(['Floating Service Units', "Units Remaining", "Percent Used"], divider=True)
+            output_table.add_row([f'**Floating SUs are applied to any cluster to cover usage ', floating_su_remaining, floating_su_percent])
             output_table.add_row([f'exceeding proposal limits', "", ""], divider=True)
-=======
-            output_table.add_row(['Floating Service Units', "Units Remaining", "Percent Used"], divider=True)
-            output_table.add_row([f'**Floating SUs are applied to cover usage ', floating_su_remaining, floating_su_percent])
-            output_table.add_row([f'exceeding proposal limits across any cluster', "", ""], divider=True)
->>>>>>> 1c07d550
 
             # Add another inner table describing aggregate usage
             if not investments:
