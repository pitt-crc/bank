from __future__ import annotations

from enum import Enum


class ProposalType(Enum):
<<<<<<< HEAD
    proposal = 0
    classes = 1
    investor = 2
=======
    PROPOSAL = 0
    CLASS = 1
    INVESTOR = 2

    @classmethod
    def from_string(cls, name: str) -> ProposalType:
        try:
            return cls(getattr(cls, name))

        except AttributeError:
            raise ValueError(f'Invalid proposal type: `{name}`.')
>>>>>>> 274cfc21
<|MERGE_RESOLUTION|>--- conflicted
+++ resolved
@@ -4,20 +4,6 @@
 
 
 class ProposalType(Enum):
-<<<<<<< HEAD
-    proposal = 0
-    classes = 1
-    investor = 2
-=======
     PROPOSAL = 0
     CLASS = 1
-    INVESTOR = 2
-
-    @classmethod
-    def from_string(cls, name: str) -> ProposalType:
-        try:
-            return cls(getattr(cls, name))
-
-        except AttributeError:
-            raise ValueError(f'Invalid proposal type: `{name}`.')
->>>>>>> 274cfc21
+    INVESTOR = 2