--- conflicted
+++ resolved
@@ -72,11 +72,8 @@
 
         try:
             slurm_acct = SlurmAccount(self.account_name)
-<<<<<<< HEAD
             for cluster in app_settings.clusters:
                 setattr(archive_obj, f'{cluster}_usage', slurm_acct.get_cluster_usage(cluster))
-=======
->>>>>>> 1e361a71
 
         # If slurm isn't installed, leave the usage columns empty
         except NoSuchAccountError:
