--- conflicted
+++ resolved
@@ -53,23 +53,7 @@
         slurm_acct = SlurmAccount(self.account_name)
         for cluster in app_settings.clusters:
             setattr(archive_obj, cluster, getattr(self, cluster))
-<<<<<<< HEAD
-
-        try:
-            slurm_acct = SlurmAccount(self.account_name)
-            for cluster in app_settings.clusters:
-                setattr(archive_obj, f'{cluster}_usage', slurm_acct.get_cluster_usage(cluster))
-
-        # If slurm isn't installed, leave the usage columns empty
-        except NoSuchAccountError:
-            pass
-
-        else:
-            for cluster in app_settings.clusters:
-                setattr(archive_obj, f'{cluster}_usage', slurm_acct.cluster_usage(cluster))
-=======
             setattr(archive_obj, f'{cluster}_usage', slurm_acct.get_cluster_usage(cluster))
->>>>>>> be0e9147
 
         return archive_obj
 
