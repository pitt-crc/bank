--- conflicted
+++ resolved
@@ -62,13 +62,8 @@
 from typing import Type
 
 from . import settings
-<<<<<<< HEAD
-from .account_logic import AdminServices, AccountServices, ProposalServices, InvestmentServices
-from .orm import ProposalEnum
 from bank.system.slurm import cluster_names
-=======
 from .account_logic import AccountServices, AdminServices, InvestmentServices, ProposalServices
->>>>>>> b56ec435
 
 
 class BaseParser(ArgumentParser):
@@ -145,7 +140,6 @@
         list_locked.set_defaults(
             function=AdminServices.list_locked_accounts)
 
-
         #List Unlocked Accounts
         list_unlocked = parent_parser.add_parser(
             'list_unlocked',
@@ -156,7 +150,6 @@
             function=AdminServices.list_unlocked_accounts)
 
 
-
 class AccountParser(BaseParser):
     """Commandline interface for the ``AccountServices`` class"""
 
@@ -169,7 +162,6 @@
         """
 
         # Reusable definitions for arguments
-<<<<<<< HEAD
         account_argument = dict(
             metavar='account',
             dest='self',
@@ -185,11 +177,6 @@
         lock_parser = parent_parser.add_parser(
             'lock',
             help='Lock a slurm account from submitting any jobs')
-=======
-        account_argument = dict(metavar='acc', dest='self', type=AccountServices, help='Name of a slurm user account', required=True)
-
-        lock_parser = parent_parser.add_parser('lock', help='Lock a slurm account from submitting any jobs')
->>>>>>> b56ec435
         lock_parser.set_defaults(function=AccountServices.lock_account)
         lock_parser.add_argument(**account_argument)
         cluster = lock_parser.add_mutually_exclusive_group()
@@ -207,7 +194,6 @@
         cluster.add_argument('--cluster', **cluster_argument)
         cluster.add_argument('--all', cluster_names())
 
-
         # Account information parser
         info_parser = parent_parser.add_parser(
             'info',
@@ -215,6 +201,7 @@
         info_parser.set_defaults(function=AccountServices.print_info)
         info_parser.add_argument(**account_argument)
 
+
 class ProposalParser(BaseParser):
     """Commandline interface for the ``ProposalServices`` class"""
 
@@ -227,7 +214,6 @@
         """
 
         # Reusable definitions for arguments
-<<<<<<< HEAD
         account_definition = dict(
             dest='self',
             metavar='account',
@@ -243,14 +229,6 @@
             help='Create a new proposal for an existing slurm account')
         create_parser.set_defaults(function=ProposalServices.create_proposal)
         create_parser.add_argument(**account_definition)
-        create_parser.add_argument('--type', **type_definition)
-=======
-        account_definition = dict(dest='self', metavar='acc', help='The parent slurm account')
-
-        create_parser = parent_parser.add_parser('create', help='Create a new proposal for an existing slurm account')
-        create_parser.set_defaults(function=ProposalServices.create_proposal)
-        create_parser.add_argument('--account', **account_definition)
->>>>>>> b56ec435
         cls._add_cluster_args(create_parser)
 
         delete_parser = parent_parser.add_parser(
@@ -277,7 +255,6 @@
             'overwrite',
             help='Overwrite properties of an existing proposal')
         overwrite_parser.set_defaults(function=ProposalServices.modify_proposal)
-<<<<<<< HEAD
         overwrite_parser.add_argument(**account_definition)
         overwrite_parser.add_argument('--type', **type_definition)
         overwrite_parser.add_argument(
@@ -290,12 +267,6 @@
             type=lambda date:
             datetime.strptime(date, settings.date_format).date(),
             help='Set a new proposal end date')
-
-=======
-        overwrite_parser.add_argument('--account', **account_definition)
-        overwrite_parser.add_argument('--start', type=lambda date: datetime.strptime(date, settings.date_format).date(), help='Set a new proposal start date')
-        overwrite_parser.add_argument('--end', type=lambda date: datetime.strptime(date, settings.date_format).date(), help='Set a new proposal end date')
->>>>>>> b56ec435
         cls._add_cluster_args(overwrite_parser)
 
     @staticmethod
