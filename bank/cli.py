"""The ``cli`` module defines the command line interface for the parent
application. This module is effectively a command line accessible wrapper
around existing functionality defined in the ``dao`` module.

Usage Example
-------------

The ``CLIParser`` object is an extension of the ``ArgumentParser`` class from
the `standard Python library <https://docs.python.org/3/library/argparse.html>`_.
It is responsible for both the parsing and evaluation  of command line arguments:

.. code-block:: python

   >>> from bank.cli import CLIParser
   >>>
   >>> parser = CLIParser()
   >>>
   >>> # Parse command line arguments but do not evaluate the result
   >>> args = parser.parse_args()
   >>>
   >>> # Parse command line arguments and evaluate the corresponding function
   >>> parser.execute()

API Reference
-------------
"""

from argparse import ArgumentParser
from datetime import datetime
from typing import List

<<<<<<< HEAD
from .settings import app_settings
=======
from . import dao
from . import settings
>>>>>>> 32fc17ef

# Reusable definitions for command line arguments
_account = dict(dest='--account', required=True, help='The slurm account to administrate')
_user = dict(dest='--user', nargs='?', help='Optionally create a user under the parent slurm account')
_notify = dict(dest='--notify', action='store_true', help='Optionally notify the account holder via email')
_ptype = dict(dest='--ptype', default='proposal', options=['proposal', 'class'], help='The proposal type')
_date = dict(dest='--date', nargs='?', type=lambda s: datetime.strptime(s, app_settings.date_format))
_sus = dict(dest='--sus', type=int, help='The number of SUs you want to insert')
_inv_id = dict(dest='--id', type=int, help='The investment proposal id')


class CLIParser(ArgumentParser):
    def __init__(self) -> None:
        """Parser for command line arguments

        Parser arguments are broken down by the service being administered, the
        action being taken, and any arguments needed to evaluate that action:

        ``my_cli.py service action --options``

        For a complete usage description, use ``CLIParser().print_usage()``.
        """

        super().__init__()
        service_subparsers = self.add_subparsers(parser_class=ArgumentParser)

        info = service_subparsers.add_parser('info', help='Print usage and allocation information')
        info.add_argument('account', help='The account to print information for')

        notify = service_subparsers.add_parser('notify', help='Send any pending email notifications')
        notify.add_argument('account', help='The account to process notification for')

        # Parsers for the Slurm service
        slurm_parser = service_subparsers.add_parser('slurm', help='Administrative tools for slurm accounts')
        slurm_subparsers = slurm_parser.add_subparsers(title="Slurm actions")

        slurm_create = slurm_subparsers.add_parser('create', help='Create a new slurm account')
        self._add_args_to_parser(slurm_create, _account, _user)

        slurm_delete = slurm_subparsers.add_parser('delete', help='Delete an existing slurm account')
        self._add_args_to_parser(slurm_delete, _account, _user)

        slurm_lock = slurm_subparsers.add_parser('lock', help='Lock a slurm account from submitting any jobs')
        self._add_args_to_parser(slurm_lock, _account, _notify)

        slurm_unlock = slurm_subparsers.add_parser('unlock', help='Allow a slurm account to submit jobs')
        self._add_args_to_parser(slurm_unlock, _account, _notify)

        # Parsers for user proposals
        proposal_parser = service_subparsers.add_parser('proposal', help='Administrative tools for user proposals')
        proposal_subparsers = proposal_parser.add_subparsers(title="Proposal actions")

        proposal_create = proposal_subparsers.add_parser('create', help='Create a new proposal for an existing slurm account')
        self._add_args_to_parser(proposal_create, _account, _ptype, include_clusters=True)

        proposal_delete = proposal_subparsers.add_parser('delete', help='Delete an existing account proposal')
        self._add_args_to_parser(proposal_delete, _account, include_clusters=True)

        proposal_add = proposal_subparsers.add_parser('add', help='Add service units to an existing proposal')
        self._add_args_to_parser(proposal_add, _account, include_clusters=True)

        proposal_subtract = proposal_subparsers.add_parser('subtract', help='Subtract service units from an existing proposal')
        self._add_args_to_parser(proposal_subtract, _account, include_clusters=True)

        proposal_overwrite = proposal_subparsers.add_parser('overwrite', help='Overwrite properties of an existing proposal')
        self._add_args_to_parser(proposal_overwrite, _account, _date, include_clusters=True)

        # Parsers for investments
        investment_parser = service_subparsers.add_parser('investment', help='Administrative tools for user investments')
        investment_subparsers = investment_parser.add_subparsers(title="Investment actions")

<<<<<<< HEAD
        investment_create = investment_subparsers.add_parser('create', description='Create a new investment')
        self._add_args_to_parser(investment_create, _account, _sus)
=======
        parser_add = self.subparsers.add_parser('add',
                                                help='Add SUs to an existing user proposal on top of current values.')
        self._add_args_to_parser(parser_add, _account, include_clusters=True)
        parser_add.set_defaults(use_dao_method='add_allocation_sus')
>>>>>>> 32fc17ef

        investment_delete = investment_subparsers.add_parser('delete', description='Delete an existing investment')
        self._add_args_to_parser(investment_delete, _account, _inv_id, _sus)

        investment_add = investment_subparsers.add_parser('add', help='Add service units to an existing investment')
        self._add_args_to_parser(investment_add, _account, _inv_id, _sus)

        investment_subtract = investment_subparsers.add_parser('subtract', help='Subtract service units from an existing investment')
        self._add_args_to_parser(investment_subtract, _account, _inv_id, _sus)

        investment_overwrite = investment_subparsers.add_parser('overwrite', help='Overwrite properties of an existing investment')
        self._add_args_to_parser(investment_overwrite, _account, _inv_id, _sus, _date)

        investment_advance = investment_subparsers.add_parser('advance')
        self._add_args_to_parser(investment_advance, _account, _sus)

        investment_renew = investment_subparsers.add_parser('renew')
        self._add_args_to_parser(investment_renew, _account)

    @staticmethod
    def _add_args_to_parser(parser: ArgumentParser, *arg_definitions: dict, include_clusters: bool = False) -> None:
        """Add argument definitions to the given command line subparser

        Args:
            parser: The parser to add arguments to
            *arg_definitions: Dictionary with arguments for ``parser.add_argument``
            include_clusters: Dynamically add arguments from application settings for the service units of each cluster
        """

        for arg_def in arg_definitions:
            arg_def = arg_def.copy()
            parser.add_argument(**arg_def)

        if include_clusters:
            for cluster in settings.clusters:
                parser.add_argument(f'--{cluster}', type=int, help=f'The {cluster} limit in CPU Hours', default=0)

    def error(self, message):
        """Print a usage message to stderr raise the message as an exception.

        Raises:
            RuntimeError: Error that encapsulates the given message.
        """

        import sys
        self.print_usage(sys.stderr)
        raise RuntimeError(message)

    def execute(self, args: List[str] = None) -> None:
        """Entry point for running the command line parser

        Parse command line arguments and evaluate the corresponding function

        Args:
            args: A list of command line arguments
        """

        cli_kwargs = vars(self.parse_args(args))  # Get parsed arguments as a dictionary

        # If the ``use_dao_method`` value is set, then evaluate a method of the ``account`` argument
        use_arg_method = cli_kwargs.pop('use_arg_method', None)
        if use_arg_method is not None:
            arg_name, method_name = use_arg_method.split('.')
            getattr(cli_kwargs.pop(arg_name), method_name)(**cli_kwargs)

        else:
            cli_kwargs.pop('function')(**cli_kwargs)<|MERGE_RESOLUTION|>--- conflicted
+++ resolved
@@ -29,12 +29,7 @@
 from datetime import datetime
 from typing import List
 
-<<<<<<< HEAD
-from .settings import app_settings
-=======
-from . import dao
 from . import settings
->>>>>>> 32fc17ef
 
 # Reusable definitions for command line arguments
 _account = dict(dest='--account', required=True, help='The slurm account to administrate')
@@ -87,7 +82,8 @@
         proposal_parser = service_subparsers.add_parser('proposal', help='Administrative tools for user proposals')
         proposal_subparsers = proposal_parser.add_subparsers(title="Proposal actions")
 
-        proposal_create = proposal_subparsers.add_parser('create', help='Create a new proposal for an existing slurm account')
+        proposal_create = proposal_subparsers.add_parser('create',
+                                                         help='Create a new proposal for an existing slurm account')
         self._add_args_to_parser(proposal_create, _account, _ptype, include_clusters=True)
 
         proposal_delete = proposal_subparsers.add_parser('delete', help='Delete an existing account proposal')
@@ -96,25 +92,21 @@
         proposal_add = proposal_subparsers.add_parser('add', help='Add service units to an existing proposal')
         self._add_args_to_parser(proposal_add, _account, include_clusters=True)
 
-        proposal_subtract = proposal_subparsers.add_parser('subtract', help='Subtract service units from an existing proposal')
+        proposal_subtract = proposal_subparsers.add_parser('subtract',
+                                                           help='Subtract service units from an existing proposal')
         self._add_args_to_parser(proposal_subtract, _account, include_clusters=True)
 
-        proposal_overwrite = proposal_subparsers.add_parser('overwrite', help='Overwrite properties of an existing proposal')
+        proposal_overwrite = proposal_subparsers.add_parser('overwrite',
+                                                            help='Overwrite properties of an existing proposal')
         self._add_args_to_parser(proposal_overwrite, _account, _date, include_clusters=True)
 
         # Parsers for investments
-        investment_parser = service_subparsers.add_parser('investment', help='Administrative tools for user investments')
+        investment_parser = service_subparsers.add_parser('investment',
+                                                          help='Administrative tools for user investments')
         investment_subparsers = investment_parser.add_subparsers(title="Investment actions")
 
-<<<<<<< HEAD
         investment_create = investment_subparsers.add_parser('create', description='Create a new investment')
         self._add_args_to_parser(investment_create, _account, _sus)
-=======
-        parser_add = self.subparsers.add_parser('add',
-                                                help='Add SUs to an existing user proposal on top of current values.')
-        self._add_args_to_parser(parser_add, _account, include_clusters=True)
-        parser_add.set_defaults(use_dao_method='add_allocation_sus')
->>>>>>> 32fc17ef
 
         investment_delete = investment_subparsers.add_parser('delete', description='Delete an existing investment')
         self._add_args_to_parser(investment_delete, _account, _inv_id, _sus)
@@ -122,10 +114,12 @@
         investment_add = investment_subparsers.add_parser('add', help='Add service units to an existing investment')
         self._add_args_to_parser(investment_add, _account, _inv_id, _sus)
 
-        investment_subtract = investment_subparsers.add_parser('subtract', help='Subtract service units from an existing investment')
+        investment_subtract = investment_subparsers.add_parser('subtract',
+                                                               help='Subtract service units from an existing investment')
         self._add_args_to_parser(investment_subtract, _account, _inv_id, _sus)
 
-        investment_overwrite = investment_subparsers.add_parser('overwrite', help='Overwrite properties of an existing investment')
+        investment_overwrite = investment_subparsers.add_parser('overwrite',
+                                                                help='Overwrite properties of an existing investment')
         self._add_args_to_parser(investment_overwrite, _account, _inv_id, _sus, _date)
 
         investment_advance = investment_subparsers.add_parser('advance')
